--- conflicted
+++ resolved
@@ -30,10 +30,7 @@
 cpptools
 cschlosser
 CUDA
-<<<<<<< HEAD
-=======
 CURRENTLOG
->>>>>>> adc0fdb7
 CURRENTSTATE
 deadband
 debfile
