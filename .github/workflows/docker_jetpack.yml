--- conflicted
+++ resolved
@@ -107,13 +107,9 @@
         with:
           context: .devcontainer
           file: .devcontainer/Dockerfile_JetPack
-<<<<<<< HEAD
-          tags: "ghcr.io/${{ steps.repo-name-string.outputs.lowercase }}/autonomy-jetpack:${{ steps.date.outputs.date }}"
-=======
           tags: "ghcr.io/${{ steps.repo-owner-string.outputs.lowercase }}/autonomy-jetpack:${{ steps.date.outputs.date }}"
           cache-from: type=local,src=/tmp/.buildx-cache
           cache-to: type=local,dest=/tmp/.buildx-cache-new
->>>>>>> 625e6738
           push: true
 
       # This bit is necessary if you don't want your cache to grow forever
@@ -173,10 +169,6 @@
         with:
           context: .devcontainer
           file: .devcontainer/Dockerfile_JetPack
-<<<<<<< HEAD
-          tags: "ghcr.io/${{ steps.repo-name-string.outputs.lowercase }}/autonomy-jetpack:${{ steps.date.outputs.date }}"
-          push: true
-=======
           tags: "ghcr.io/${{ steps.repo-owner-string.outputs.lowercase }}/autonomy-jetpack:${{ steps.date.outputs.date }}"
           cache-from: type=local,src=/tmp/.buildx-cache
           cache-to: type=local,dest=/tmp/.buildx-cache-new
@@ -189,5 +181,4 @@
       - name: Move cache
         run: |
           rm -rf /tmp/.buildx-cache
-          mv /tmp/.buildx-cache-new /tmp/.buildx-cache
->>>>>>> 625e6738
+          mv /tmp/.buildx-cache-new /tmp/.buildx-cache