####################################################################################################################
##											Autonomy Software												   	  ##
##											v24.00.00 Build 000												 	  ##
##										  Mars Rover Design Team												  ##
##								   Copyright 2023 - All Rights Reserved										 	  ##
####################################################################################################################


## Set CMake Minimum Version
cmake_minimum_required(VERSION 3.24.3)

## C++ Version
<<<<<<< HEAD
SET(CMAKE_CXX_STANDARD 20)
SET(CMAKE_CXX_STANDARD_REQUIRED ON)
=======
set(CMAKE_CXX_STANDARD 20)
set(CMAKE_CXX_STANDARD_REQUIRED ON)
>>>>>>> 0730136c

## Project Name and Software Version Number
project(Autonomy_Software VERSION 24.00.00)

## Include Required CMake Packages
if(CPack_CMake_INCLUDED)
    include(CPack)                                                                  # CMake Packaging Library
endif()
if(CTest_CMake_INCLUDED)
    include(CTest)                                                                  # CMake Testing Framework
endif()
include(FetchContent)                                                               # CMake Dependency Framework

## Define Project Name and Version Number for CPack
set(CPACK_PROJECT_NAME ${PROJECT_NAME})
set(CPACK_PROJECT_VERSION ${PROJECT_VERSION})
set(CPACK_PACKAGE_VENDOR "Mars Rover Design Team")
set(CPACK_RESOURCE_FILE_LICENSE "${CMAKE_CURRENT_SOURCE_DIR}/LICENSE")
set(CPACK_GENERATOR "SH")

## Find RoveComm
FetchContent_Declare(RoveComm_CPP                                                   # Custom Network Protocol (RoveComm)
        GIT_REPOSITORY https://github.com/MissouriMRDT/RoveComm_CPP.git             # Source Code URL
        GIT_TAG        16ba934e74a1c18e18c565c48000481e0451a966                     # Version 24.0.0
        GIT_SHALLOW    TRUE                                                         # Download only without history
        GIT_PROGRESS   TRUE                                                         # Forces progress status.
    )
FetchContent_GetProperties(RoveComm_CPP)
if(NOT RoveComm_CPP)
    # Fetch the content using previously declared details
    FetchContent_Populate(RoveComm_CPP)

    # Set Library Scope
    set(RoveComm_CPP_INCLUDE_DIR ${CMAKE_CURRENT_BINARY_DIR}/_deps/rovecomm_cpp-src/src)
    set(RoveComm_CPP_SOURCE_DIR ${CMAKE_CURRENT_BINARY_DIR}/_deps/rovecomm_cpp-src)

    # Bring the populated content into the build
    include_directories( ${RoveComm_CPP_INCLUDE_DIR} )
    add_subdirectory(${RoveComm_CPP_SOURCE_DIR})
endif()

## Find Threads
find_package(Threads REQUIRED)

## Find Quill
find_package(quill REQUIRED)

## Find Google Test
find_package(GTest CONFIG REQUIRED)
include(GoogleTest)
add_library(GTest::GTest INTERFACE IMPORTED)
target_link_libraries(GTest::GTest INTERFACE gtest_main)

## Find Eigen3.
find_package(Eigen3 3.3 REQUIRED NO_MODULE)

## Find OpenCV
find_package( OpenCV REQUIRED )
include_directories( ${OpenCV_INCLUDE_DIRS} )

## Enable to CTest and Google Test Frameworks
enable_testing()

## Search Project Directories for CPP Files
<<<<<<< HEAD
FILE(GLOB Algorithms_SRC		CONFIGURE_DEPENDS  "src/algorithms/*.cpp")
FILE(GLOB Interfaces_SRC		CONFIGURE_DEPENDS  "src/interfaces/*.cpp")
FILE(GLOB Drivers_SRC		    CONFIGURE_DEPENDS  "src/drivers/*.cpp")
FILE(GLOB States_SRC			CONFIGURE_DEPENDS  "src/states/*.cpp")
FILE(GLOB Util_SRC			  	CONFIGURE_DEPENDS  "src/util/*.cpp")
FILE(GLOB Vision_SRC			CONFIGURE_DEPENDS  "src/vision/*.cpp")
FILE(GLOB Threads_SRC			CONFIGURE_DEPENDS  "src/threads/*.cpp")
FILE(GLOB Main_SRC			  	CONFIGURE_DEPENDS  "src/*.cpp")
FILE(GLOB Examples_SRC		  	CONFIGURE_DEPENDS  "examples/*/*.cpp")
FILE(GLOB External_SRC		  	CONFIGURE_DEPENDS  "external/src/*.cpp")
FILE(GLOB Tests_SRC			 	CONFIGURE_DEPENDS  "tests/*.cpp")
FILE(GLOB Tools_SRC			 	CONFIGURE_DEPENDS  "tools/*.cpp")

## Create Executable File
ADD_EXECUTABLE(${PROJECT_NAME}   ${External_SRC}
								 ${Util_SRC}
								 ${Algorithms_SRC}
								 ${Interfaces_SRC}
                                 ${Drivers_SRC}
								 ${States_SRC}
								 ${Vision_SRC}
                                 ${Threads_SRC}
								 ${Main_SRC}
								 ${Examples_SRC}
								 ${Tests_SRC}
								 ${Tools_SRC}
=======
file(GLOB Algorithms_SRC		CONFIGURE_DEPENDS  "src/algorithms/*.cpp")
file(GLOB Interfaces_SRC		CONFIGURE_DEPENDS  "src/interfaces/*.cpp")
file(GLOB States_SRC			CONFIGURE_DEPENDS  "src/states/*.cpp")
file(GLOB Util_SRC			  	CONFIGURE_DEPENDS  "src/util/*.cpp")
file(GLOB Vision_SRC			CONFIGURE_DEPENDS  "src/vision/*.cpp")
file(GLOB Main_SRC			  	CONFIGURE_DEPENDS  "src/*.cpp")
file(GLOB Examples_SRC		  	CONFIGURE_DEPENDS  "examples/*/*.cpp")
file(GLOB Tools_SRC			 	CONFIGURE_DEPENDS  "tools/*.cpp")

## Create Executable File
add_executable(${PROJECT_NAME}  ${Util_SRC}
								${Algorithms_SRC}
								${Interfaces_SRC}
								${States_SRC}
								${Vision_SRC}
								${Main_SRC}
								${Examples_SRC}
								${Tools_SRC}
>>>>>>> 0730136c
	)

## Set Compile Options for Autonomy Software.
if(MSVC) # True when compiler is Microsoft Visual C++/simulation of Visual C++ CL.
	target_compile_options(${PROJECT_NAME} PRIVATE /W4 /WX)
else()
	target_compile_options(${PROJECT_NAME} PRIVATE -Wall -Wextra -Wpedantic)
endif()

## Link Libraries to Executable
target_link_libraries(${PROJECT_NAME} PRIVATE   Threads::Threads
												Eigen3::Eigen
                                                quill::quill
												${OpenCV_LIBS}
                                                RoveComm_CPP
                                                #Boost::filesystem
    )

## Package Executable
install(TARGETS ${PROJECT_NAME} RUNTIME_DEPENDENCIES DIRECTORIES ${OpenCV_LIBS} quill::quill RoveComm_CPP RUNTIME DESTINATION bin)

## Unit/Integration Tests
file(GLOB UnitTests_SRC         CONFIGURE_DEPENDS  "tests/Unit/**/*.cc")
file(GLOB IntegrationTests_SRC  CONFIGURE_DEPENDS  "tests/Integration/**/*.cc")

list(LENGTH UnitTests_SRC           UnitTests_LEN)
list(LENGTH IntegrationTests_SRC    IntegrationTests_LEN)

if (UnitTests_LEN GREATER 0)
    add_executable(${PROJECT_NAME}_UnitTests "tests/Unit/main.cc" ${UnitTests_SRC})
    target_link_libraries(${PROJECT_NAME}_UnitTests GTest::gtest GTest::gtest_main)
    add_test(Unit_Tests ${PROJECT_NAME}_UnitTests)
endif()

if (IntegrationTests_LEN GREATER 0)
    add_executable(${PROJECT_NAME}_IntegrationTests "tests/Unit/main.cc" ${IntegrationTests_SRC})
    target_link_libraries(${PROJECT_NAME}_IntegrationTests GTest::gtest GTest::gtest_main)
    add_test(Integration_Tests ${PROJECT_NAME}_IntegrationTests)
endif()<|MERGE_RESOLUTION|>--- conflicted
+++ resolved
@@ -10,13 +10,8 @@
 cmake_minimum_required(VERSION 3.24.3)
 
 ## C++ Version
-<<<<<<< HEAD
-SET(CMAKE_CXX_STANDARD 20)
-SET(CMAKE_CXX_STANDARD_REQUIRED ON)
-=======
 set(CMAKE_CXX_STANDARD 20)
 set(CMAKE_CXX_STANDARD_REQUIRED ON)
->>>>>>> 0730136c
 
 ## Project Name and Software Version Number
 project(Autonomy_Software VERSION 24.00.00)
@@ -81,22 +76,21 @@
 enable_testing()
 
 ## Search Project Directories for CPP Files
-<<<<<<< HEAD
-FILE(GLOB Algorithms_SRC		CONFIGURE_DEPENDS  "src/algorithms/*.cpp")
-FILE(GLOB Interfaces_SRC		CONFIGURE_DEPENDS  "src/interfaces/*.cpp")
-FILE(GLOB Drivers_SRC		    CONFIGURE_DEPENDS  "src/drivers/*.cpp")
-FILE(GLOB States_SRC			CONFIGURE_DEPENDS  "src/states/*.cpp")
-FILE(GLOB Util_SRC			  	CONFIGURE_DEPENDS  "src/util/*.cpp")
-FILE(GLOB Vision_SRC			CONFIGURE_DEPENDS  "src/vision/*.cpp")
-FILE(GLOB Threads_SRC			CONFIGURE_DEPENDS  "src/threads/*.cpp")
-FILE(GLOB Main_SRC			  	CONFIGURE_DEPENDS  "src/*.cpp")
-FILE(GLOB Examples_SRC		  	CONFIGURE_DEPENDS  "examples/*/*.cpp")
-FILE(GLOB External_SRC		  	CONFIGURE_DEPENDS  "external/src/*.cpp")
-FILE(GLOB Tests_SRC			 	CONFIGURE_DEPENDS  "tests/*.cpp")
-FILE(GLOB Tools_SRC			 	CONFIGURE_DEPENDS  "tools/*.cpp")
+file(GLOB Algorithms_SRC		CONFIGURE_DEPENDS  "src/algorithms/*.cpp")
+file(GLOB Interfaces_SRC		CONFIGURE_DEPENDS  "src/interfaces/*.cpp")
+file(GLOB Drivers_SRC		    CONFIGURE_DEPENDS  "src/drivers/*.cpp")
+file(GLOB States_SRC			CONFIGURE_DEPENDS  "src/states/*.cpp")
+file(GLOB Util_SRC			  	CONFIGURE_DEPENDS  "src/util/*.cpp")
+file(GLOB Vision_SRC			CONFIGURE_DEPENDS  "src/vision/*.cpp")
+file(GLOB Threads_SRC			CONFIGURE_DEPENDS  "src/threads/*.cpp")
+file(GLOB Main_SRC			  	CONFIGURE_DEPENDS  "src/*.cpp")
+file(GLOB Examples_SRC		  	CONFIGURE_DEPENDS  "examples/*/*.cpp")
+file(GLOB External_SRC		  	CONFIGURE_DEPENDS  "external/src/*.cpp")
+file(GLOB Tests_SRC			 	CONFIGURE_DEPENDS  "tests/*.cpp")
+file(GLOB Tools_SRC			 	CONFIGURE_DEPENDS  "tools/*.cpp")
 
 ## Create Executable File
-ADD_EXECUTABLE(${PROJECT_NAME}   ${External_SRC}
+add_executable(${PROJECT_NAME}   ${External_SRC}
 								 ${Util_SRC}
 								 ${Algorithms_SRC}
 								 ${Interfaces_SRC}
@@ -108,26 +102,6 @@
 								 ${Examples_SRC}
 								 ${Tests_SRC}
 								 ${Tools_SRC}
-=======
-file(GLOB Algorithms_SRC		CONFIGURE_DEPENDS  "src/algorithms/*.cpp")
-file(GLOB Interfaces_SRC		CONFIGURE_DEPENDS  "src/interfaces/*.cpp")
-file(GLOB States_SRC			CONFIGURE_DEPENDS  "src/states/*.cpp")
-file(GLOB Util_SRC			  	CONFIGURE_DEPENDS  "src/util/*.cpp")
-file(GLOB Vision_SRC			CONFIGURE_DEPENDS  "src/vision/*.cpp")
-file(GLOB Main_SRC			  	CONFIGURE_DEPENDS  "src/*.cpp")
-file(GLOB Examples_SRC		  	CONFIGURE_DEPENDS  "examples/*/*.cpp")
-file(GLOB Tools_SRC			 	CONFIGURE_DEPENDS  "tools/*.cpp")
-
-## Create Executable File
-add_executable(${PROJECT_NAME}  ${Util_SRC}
-								${Algorithms_SRC}
-								${Interfaces_SRC}
-								${States_SRC}
-								${Vision_SRC}
-								${Main_SRC}
-								${Examples_SRC}
-								${Tools_SRC}
->>>>>>> 0730136c
 	)
 
 ## Set Compile Options for Autonomy Software.
