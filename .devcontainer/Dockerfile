# Base Image
FROM stereolabs/zed:3.0-devel-jetson-jp4.2
ARG DEBIAN_FRONTEND=noninteractive

<<<<<<< HEAD
# Install Necessary Packages
RUN apt-get update || true && apt-get upgrade -y && \
    apt-get install --no-install-recommends -y \
	build-essential gcc g++ gdb \
	cmake git libgtk2.0-dev pkg-config libavcodec-dev libavformat-dev libswscale-dev \
	libtbb2 libtbb-dev libjpeg-dev libpng-dev libtiff-dev \
    yasm libatlas-base-dev gfortran libpq-dev \
    libxine2-dev libglew-dev libtiff5-dev zlib1g-dev libavutil-dev libpostproc-dev \
    libeigen3-dev python3-dev python3-pip python3-numpy libx11-dev tzdata \
    && rm -rf /var/lib/apt/lists/*

# Set Linux Environment Variable for Make Threads. Runs everytime a terminal is opened.
=======
# Install necessary packages
RUN apt-get update && apt-get install -y \
	build-essential \
	cmake \
	git \
	curl \
	python3 \
	libboost-dev \
	clang

# Set linux environment variable for make threads. Runs everytime a terminal is opened.
>>>>>>> 9d8ac274
RUN echo 'export MAKEFLAGS=-j$(($(grep -c "^processor" /proc/cpuinfo) - 1))' >> .bashrc

# Install CMake
ARG REINSTALL_CMAKE_VERSION_FROM_SOURCE="3.24.3"
COPY ./reinstall-cmake.sh /tmp/

RUN if [ "${REINSTALL_CMAKE_VERSION_FROM_SOURCE}" != "none" ]; then \
<<<<<<< HEAD
        chmod +x /tmp/reinstall-cmake.sh && /tmp/reinstall-cmake.sh ${REINSTALL_CMAKE_VERSION_FROM_SOURCE}; \
    fi && \
    rm -f /tmp/reinstall-cmake.sh

# Setup Environment
ENV DEBIAN_FRONTEND=noninteractive
ENV CUDA_HOME="/usr/local/cuda"
ENV PATH="/usr/local/cuda/bin:${PATH}"
ENV LD_LIBRARY_PATH="/usr/local/cuda/lib64:${LD_LIBRARY_PATH}"

# Set Working Directory
WORKDIR /opt

# Install OpenCV from Source
ARG OPENCV_VERSION="4.7.0"

# Install Build Dependencies
COPY ./opencv_install_deps.sh /tmp/
RUN chmod +x /tmp/opencv_install_deps.sh && \
    /tmp/opencv_install_deps.sh &&  \
    rm -f /tmp/opencv_install_deps.sh

# OpenCV looks for the cuDNN version in cudnn_version.h, but it's been renamed to cudnn_version_v8.h
RUN ln -s /usr/include/$(uname -i)-linux-gnu/cudnn_version_v8.h /usr/include/$(uname -i)-linux-gnu/cudnn_version.h

# Install OpenCV from Source
RUN git clone --depth 1 --branch ${OPENCV_VERSION} https://github.com/opencv/opencv.git && \
    git clone --depth 1 --branch ${OPENCV_VERSION} https://github.com/opencv/opencv_contrib.git && \
    cd opencv && \
    mkdir build && \
    cd build && \
    cmake \
	-D CMAKE_BUILD_TYPE=RELEASE \
	-D CMAKE_INSTALL_PREFIX=/usr/ \
	-D PYTHON3_PACKAGES_PATH=/usr/lib/python3/dist-packages \
	-D WITH_V4L=ON \
	-D WITH_QT=OFF \
	-D WITH_OPENGL=ON \
	-D WITH_GSTREAMER=ON \
	-D OPENCV_GENERATE_PKGCONFIG=ON \
	-D OPENCV_ENABLE_NONFREE=ON \
	-D OPENCV_EXTRA_MODULES_PATH=/opt/opencv_contrib/modules \
	-D INSTALL_PYTHON_EXAMPLES=OFF \
	-D INSTALL_C_EXAMPLES=OFF \
	-D BUILD_EXAMPLES=OFF .. && \
    make -j"$(nproc)" && \
    make install
=======
	chmod +x /tmp/reinstall-cmake.sh && /tmp/reinstall-cmake.sh ${REINSTALL_CMAKE_VERSION_FROM_SOURCE}; \
	fi \
	&& rm -f /tmp/reinstall-cmake.sh
>>>>>>> 9d8ac274

# Clone your C++ project repository
RUN git clone https://github.com/Byrdman32/Autonomy_Software.git

# Set the working directory TO BUILD
<<<<<<< HEAD
WORKDIR Autonomy_Software/
RUN mkdir build; \
    cd build
=======
WORKDIR /Autonomy_Software/
# RUN mkdir build; \
# 	cd build

# # Create and move into build dir. Autodetect GPU compatibility, and run cmake.
# RUN mkdir build; \
#	 cd build; \
#	 cmake -DGPU_SUPPORT=$(python -c "import torch; print(int(torch.cuda.is_available()))") .

# # Build the project
# RUN make

# [Optional] Uncomment this section to install additional vcpkg ports.
# RUN su vscode -c "${VCPKG_ROOT}/vcpkg install <your-port-name-here>"

# [Optional] Uncomment this section to install additional packages.
# RUN apt-get update && export DEBIAN_FRONTEND=noninteractive \
#	 && apt-get -y install --no-install-recommends <your-package-list-here>
>>>>>>> 9d8ac274
<|MERGE_RESOLUTION|>--- conflicted
+++ resolved
@@ -2,7 +2,6 @@
 FROM stereolabs/zed:3.0-devel-jetson-jp4.2
 ARG DEBIAN_FRONTEND=noninteractive
 
-<<<<<<< HEAD
 # Install Necessary Packages
 RUN apt-get update || true && apt-get upgrade -y && \
     apt-get install --no-install-recommends -y \
@@ -15,19 +14,6 @@
     && rm -rf /var/lib/apt/lists/*
 
 # Set Linux Environment Variable for Make Threads. Runs everytime a terminal is opened.
-=======
-# Install necessary packages
-RUN apt-get update && apt-get install -y \
-	build-essential \
-	cmake \
-	git \
-	curl \
-	python3 \
-	libboost-dev \
-	clang
-
-# Set linux environment variable for make threads. Runs everytime a terminal is opened.
->>>>>>> 9d8ac274
 RUN echo 'export MAKEFLAGS=-j$(($(grep -c "^processor" /proc/cpuinfo) - 1))' >> .bashrc
 
 # Install CMake
@@ -35,7 +21,6 @@
 COPY ./reinstall-cmake.sh /tmp/
 
 RUN if [ "${REINSTALL_CMAKE_VERSION_FROM_SOURCE}" != "none" ]; then \
-<<<<<<< HEAD
         chmod +x /tmp/reinstall-cmake.sh && /tmp/reinstall-cmake.sh ${REINSTALL_CMAKE_VERSION_FROM_SOURCE}; \
     fi && \
     rm -f /tmp/reinstall-cmake.sh
@@ -83,37 +68,11 @@
 	-D BUILD_EXAMPLES=OFF .. && \
     make -j"$(nproc)" && \
     make install
-=======
-	chmod +x /tmp/reinstall-cmake.sh && /tmp/reinstall-cmake.sh ${REINSTALL_CMAKE_VERSION_FROM_SOURCE}; \
-	fi \
-	&& rm -f /tmp/reinstall-cmake.sh
->>>>>>> 9d8ac274
 
 # Clone your C++ project repository
 RUN git clone https://github.com/Byrdman32/Autonomy_Software.git
 
 # Set the working directory TO BUILD
-<<<<<<< HEAD
-WORKDIR Autonomy_Software/
-RUN mkdir build; \
-    cd build
-=======
 WORKDIR /Autonomy_Software/
 # RUN mkdir build; \
-# 	cd build
-
-# # Create and move into build dir. Autodetect GPU compatibility, and run cmake.
-# RUN mkdir build; \
-#	 cd build; \
-#	 cmake -DGPU_SUPPORT=$(python -c "import torch; print(int(torch.cuda.is_available()))") .
-
-# # Build the project
-# RUN make
-
-# [Optional] Uncomment this section to install additional vcpkg ports.
-# RUN su vscode -c "${VCPKG_ROOT}/vcpkg install <your-port-name-here>"
-
-# [Optional] Uncomment this section to install additional packages.
-# RUN apt-get update && export DEBIAN_FRONTEND=noninteractive \
-#	 && apt-get -y install --no-install-recommends <your-package-list-here>
->>>>>>> 9d8ac274
+# 	cd build