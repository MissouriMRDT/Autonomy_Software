# Base Image
FROM stereolabs/zed:4.0-gl-devel-cuda11.4-ubuntu20.04
LABEL authors="Missouri S&T Mars Rover Design Team"
LABEL maintainer="Mars Rover Design Team <marsrover@mst.edu>"
LABEL org.opencontainers.image.source=https://github.com/missourimrdt/autonomy_software
LABEL org.opencontainers.image.licenses=GPL-3.0-only
LABEL org.opencontainers.image.description="v24.0.0"
ARG DEBIAN_FRONTEND=noninteractive

# Install Necessary Packages
RUN apt-get update && apt-get install --no-install-recommends -y \
    build-essential gcc g++ gdb \
    cmake git libgtk2.0-dev pkg-config libavcodec-dev libavformat-dev libswscale-dev \
    libtbb2 libtbb-dev libjpeg-dev libpng-dev libtiff-dev \
    yasm libatlas-base-dev gfortran libpq-dev \
    libxine2-dev libglew-dev libtiff5-dev zlib1g-dev libavutil-dev libpostproc-dev \
    libeigen3-dev python3-dev python3-pip python3-numpy libx11-dev tzdata \
    libboost-all-dev valgrind doxygen graphviz && \
    rm -rf /var/lib/apt/lists/*

# Install CMake
ARG REINSTALL_CMAKE_VERSION_FROM_SOURCE="3.24.3"
COPY reinstall-cmake.sh /tmp/

RUN if [ "${REINSTALL_CMAKE_VERSION_FROM_SOURCE}" != "none" ]; then \
        chmod +x /tmp/reinstall-cmake.sh && /tmp/reinstall-cmake.sh ${REINSTALL_CMAKE_VERSION_FROM_SOURCE}; \
    fi && \
    rm -f /tmp/reinstall-cmake.sh

# Set Working Directory for OpenCV build.
WORKDIR /opt

# Install OpenCV from Source
ARG OPENCV_VERSION="4.7.0"

# Install OpenCV from Source
RUN git clone --depth 1 --branch ${OPENCV_VERSION} https://github.com/opencv/opencv.git && \
    git clone --depth 1 --branch ${OPENCV_VERSION} https://github.com/opencv/opencv_contrib.git && \
    mkdir opencv/build && cd opencv/build && \
    cmake \
    -D CMAKE_BUILD_TYPE=RELEASE \
    -D CMAKE_INSTALL_PREFIX=/usr/local \
    -D INSTALL_PYTHON_EXAMPLES=OFF \
    -D INSTALL_C_EXAMPLES=OFF \
    -D BUILD_SHARED_LIBS=OFF \
    -D WITH_CSTRIPES=ON \
    -D WITH_OPENCL=ON \
    -D WITH_CUDA=ON \
    -D WITH_CUDNN=ON \
    -D OPENCV_DNN_CUDA=ON \
    -D ENABLE_FAST_MATH=1 \
    -D CUDA_FAST_MATH=1 \
    -D CUDA_ARCH_BIN=7.0 \
    -D WITH_TBB=ON \
    -D WITH_OPENMP=ON \
    -D WITH_IPP=ON \
    -D WITH_CUBLAS=1 \
    -D WITH_FFMPEG=ON \
    -D OPENCV_EXTRA_MODULES_PATH=/opt/opencv_contrib/modules/aruco \
    -D OPENCV_EXTRA_MODULES_PATH=/opt/opencv_contrib/modules/cudev \
    -D HAVE_opencv_python3=ON .. && \
    cat /proc/cpuinfo | grep "processor" | wc -l | xargs make -j && \
    make install && ldconfig && \
    cd ../.. && \
    rm -rf opencv_contrib && rm -rf opencv

# Set Linux Environment Variable for Make Threads. Runs everytime a terminal is opened.
RUN echo 'export MAKEFLAGS=-j$(($(grep -c "^processor" /proc/cpuinfo) - 1))' >> .bashrc

# Clone your C++ project repository
<<<<<<< HEAD
RUN git clone https://github.com/MissouriMRDT/Autonomy_Software.git
=======
RUN git clone --recurse-submodules -j8 https://github.com/MissouriMRDT/Autonomy_Software.git
>>>>>>> e72a77cc

# Set the working directory TO BUILD
WORKDIR /Autonomy_Software/<|MERGE_RESOLUTION|>--- conflicted
+++ resolved
@@ -68,11 +68,7 @@
 RUN echo 'export MAKEFLAGS=-j$(($(grep -c "^processor" /proc/cpuinfo) - 1))' >> .bashrc
 
 # Clone your C++ project repository
-<<<<<<< HEAD
-RUN git clone https://github.com/MissouriMRDT/Autonomy_Software.git
-=======
 RUN git clone --recurse-submodules -j8 https://github.com/MissouriMRDT/Autonomy_Software.git
->>>>>>> e72a77cc
 
 # Set the working directory TO BUILD
 WORKDIR /Autonomy_Software/