--- conflicted
+++ resolved
@@ -9,11 +9,7 @@
 
 # Install Necessary Packages
 RUN apt-get update && apt-get install --no-install-recommends -y \
-<<<<<<< HEAD
-    build-essential gcc-10 g++-10 gfortran cmake git file tar libatlas-base-dev \
-=======
     build-essential gfortran cmake git gdb file tar libatlas-base-dev \
->>>>>>> 0730136c
     libavcodec-dev libavformat-dev libavresample-dev libcanberra-gtk3-module \
     libdc1394-22-dev libeigen3-dev libglew-dev libgstreamer-plugins-base1.0-dev \
     libgstreamer-plugins-good1.0-dev libgstreamer1.0-dev libgtk-3-dev libjpeg-dev \
@@ -22,6 +18,13 @@
     libxine2-dev libxvidcore-dev libx264-dev libgtkglext1 libgtkglext1-dev pkg-config qv4l2 \
     v4l-utils zlib1g-dev python3-dev python-numpy libboost-all-dev valgrind doxygen graphviz && \
     rm -rf /var/lib/apt/lists/*
+
+# Install gcc/g++
+RUN apt-get install  --no-install-recommends -y \
+    gcc-10 g++-10 && \
+    rm -rf /var/lib/apt/lists/*
+# Update gcc and g++ to alternatively point to gcc/g++ 10 install.
+RUN update-alternatives --install /usr/bin/gcc gcc /usr/bin/gcc-10 100 --slave /usr/bin/g++ g++ /usr/bin/g++-10 --slave /usr/bin/gcov gcov /usr/bin/gcov-10
 
 # Install CMake
 ARG INSTALL_CMAKE_VERSION_FROM_SOURCE="3.24.3"
