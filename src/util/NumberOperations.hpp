--- conflicted
+++ resolved
@@ -1,54 +1,46 @@
-/******************************************************************************
- * @brief Defines and implements functions related to operations on numbers within
- * 		the numops namespace.
- *
- * @file NumberOperations.hpp
-<<<<<<< HEAD
- * @author Byrdman32 (eli@byrdneststudios.com)
-=======
- * @author Eli Byrd (edbgkk@mst.edu), ClayJay3 (claytonraycowen@gmail.com)
->>>>>>> a812745d
- * @date 2023-0620
- *
- * @copyright Copyright MRDT 2023 - All Rights Reserved
- ******************************************************************************/
-
-#include <algorithm>
-
-#ifndef NUMBEROPERATIONS_H
-#define NUMBEROPERATIONS_H
-
-/******************************************************************************
- * @brief Namespace containing functions related to operations on numbers and
- * 		other datatypes.
- *
- *
- * @author ClayJay3 (claytonraycowen@gmail.com)
- * @date 2023-0706
- ******************************************************************************/
-namespace numops
-{
-    /******************************************************************************
-     * @brief Clamps a given value from going above or below a given threshold.
-     *
-     * @tparam T - Template argument for given value type.
-     * @param tValue - The value to clamp.
-     * @param tMin - Minimum value quantity.
-     * @param tMax - Maximum value quantity.
-     * @return T - The clamped value.
-     *
-<<<<<<< HEAD
-     * @author Byrdman32 (eli@byrdneststudios.com)
-=======
-     * @author Eli Byrd (edbgkk@mst.edu), ClayJay3 (claytonraycowen@gmail.com)
->>>>>>> a812745d
-     * @date 2023-0620
-     ******************************************************************************/
-    template<typename T>
-    T Clamp(T tValue, T tMin, T tMax)
-    {
-        return std::max(std::min(tMax, tValue), tMin);
-    }
-}    // namespace numops
-
-#endif    // NUMBEROPERATIONS_H
+/******************************************************************************
+ * @brief Defines and implements functions related to operations on numbers within
+ * 		the numops namespace.
+ *
+ * @file NumberOperations.hpp
+ * @author Eli Byrd (edbgkk@mst.edu), ClayJay3 (claytonraycowen@gmail.com)
+ * @date 2023-0620
+ *
+ * @copyright Copyright MRDT 2023 - All Rights Reserved
+ ******************************************************************************/
+
+#include <algorithm>
+
+#ifndef NUMBEROPERATIONS_H
+#define NUMBEROPERATIONS_H
+
+/******************************************************************************
+ * @brief Namespace containing functions related to operations on numbers and
+ * 		other datatypes.
+ *
+ *
+ * @author ClayJay3 (claytonraycowen@gmail.com)
+ * @date 2023-0706
+ ******************************************************************************/
+namespace numops
+{
+    /******************************************************************************
+     * @brief Clamps a given value from going above or below a given threshold.
+     *
+     * @tparam T - Template argument for given value type.
+     * @param tValue - The value to clamp.
+     * @param tMin - Minimum value quantity.
+     * @param tMax - Maximum value quantity.
+     * @return T - The clamped value.
+     *
+     * @author Eli Byrd (edbgkk@mst.edu), ClayJay3 (claytonraycowen@gmail.com)
+     * @date 2023-0620
+     ******************************************************************************/
+    template<typename T>
+    T Clamp(T tValue, T tMin, T tMax)
+    {
+        return std::max(std::min(tMax, tValue), tMin);
+    }
+}    // namespace numops
+
+#endif    // NUMBEROPERATIONS_H