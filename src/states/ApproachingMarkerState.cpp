--- conflicted
+++ resolved
@@ -34,18 +34,6 @@
         // Schedule the next run of the state's logic
         LOG_INFO(logging::g_qSharedLogger, "ApproachingMarkerState: Scheduling next run of state logic.");
 
-<<<<<<< HEAD
-        m_tmLastDetectedTag   = std::chrono::system_clock::now();
-        m_nTargetTagID        = -1;
-        m_bDetected           = false;
-        m_dLastTargetHeading  = 0;
-        m_dLastTargetDistance = 0;
-
-        m_vTagDetectors       = {globals::g_pTagDetectionHandler->GetTagDetector(TagDetectionHandler::TagDetectors::eHeadMainCam),
-                                 globals::g_pTagDetectionHandler->GetTagDetector(TagDetectionHandler::TagDetectors::eFrameLeftCam),
-                                 globals::g_pTagDetectionHandler->GetTagDetector(TagDetectionHandler::TagDetectors::eFrameRightCam)};
-    }    // namespace statemachine
-=======
         // Initialize member variables.
         m_nNumDetectionAttempts = 0;
         m_nTargetTagID          = -1;
@@ -61,7 +49,6 @@
                            globals::g_pTagDetectionHandler->GetTagDetector(TagDetectionHandler::TagDetectors::eFrameLeftCam),
                            globals::g_pTagDetectionHandler->GetTagDetector(TagDetectionHandler::TagDetectors::eFrameRightCam)};
     }
->>>>>>> 27d1b440
 
     /******************************************************************************
      * @brief This method is called when the state is exited. It is used to clean up
@@ -89,11 +76,7 @@
     {
         LOG_INFO(logging::g_qConsoleLogger, "Entering State: {}", ToString());
 
-        m_bInitialized  = false;
-        m_StuckDetector = statemachine::TimeIntervalBasedStuckDetector(constants::STUCK_CHECK_ATTEMPTS,
-                                                                       constants::STUCK_CHECK_INTERVAL,
-                                                                       constants::STUCK_CHECK_VEL_THRESH,
-                                                                       constants::STUCK_CHECK_ROT_THRESH);
+        m_bInitialized = false;
 
         if (!m_bInitialized)
         {
@@ -121,8 +104,7 @@
         geoops::RoverPose stCurrentRoverPose = globals::g_pWaypointHandler->SmartRetrieveRoverPose();
 
         // If a target hasn't been identified yet attempt to find a target tag in the rover's vision.
-        double dTimeSinceLastDetectedTag = std::chrono::duration_cast<std::chrono::seconds>(std::chrono::system_clock::now() - std::chrono::system_clock::now()).count();
-        if (!m_bDetected && dTimeSinceLastDetectedTag < constants::APPROACH_MARKER_DETECTION_TIMESPAN)
+        if (!m_bDetected && m_nNumDetectionAttempts < constants::APPROACH_MARKER_DETECT_ATTEMPTS_LIMIT)
         {
             // Attempt to identify the target with OpenCV.
             // While OpenCV struggles to find tags, the tags it does find are much more reliable compared to TensorFlow.
@@ -130,9 +112,9 @@
             if (bDetectedTagAR)
             {
                 // Save the identified tag's ID.
-                m_nTargetTagID      = m_stTargetTagAR.nID;
-                m_bDetected         = true;
-                m_tmLastDetectedTag = std::chrono::system_clock::now();
+                m_nTargetTagID          = m_stTargetTagAR.nID;
+                m_bDetected             = true;
+                m_nNumDetectionAttempts = 0;
             }
             else
             {
@@ -143,33 +125,50 @@
                     // Save the identified tag's ID.
                     // NOTE: Commented this out since TensorflowTag no longer has ID.
                     // m_nTargetTagID          = m_stTargetTagTF.nID;
-                    m_bDetected         = true;
-                    m_tmLastDetectedTag = std::chrono::system_clock::now();
+                    m_bDetected             = true;
+                    m_nNumDetectionAttempts = 0;
                 }
             }
+
+            // Both OpenCV & TensorFlow failed to identify a target tag.
+            if (!m_bDetected)
+            {
+                ++m_nNumDetectionAttempts;
+            }
+
             return;
         }
         // A target hasn't been identified and the amount of attempts has exceeded the limit.
         else if (!m_bDetected)
         {
-<<<<<<< HEAD
-            // Trigger event eMarkerUnseen.
-=======
             // Abort approaching marker.
->>>>>>> 27d1b440
             globals::g_pStateMachineHandler->HandleEvent(Event::eMarkerUnseen);
             return;
         }
 
-        if (bDetectedTagAR || bDetectedTagTF)
-        {
-            m_tmLastDetectedTag = std::chrono::system_clock::now();
+        // Attempt to find the target marker in OpenCV.
+        bDetectedTagAR = tagdetectutils::FindArucoTagByID(m_nTargetTagID, m_stTargetTagAR, m_vTagDetectors);
+        // LEAD: Commented this out since TensorflowTag no longer has ID.
+        // if (!bDetectedTagAR)
+        // {
+        //     // Attempt to find the target marker in TensorFlow.
+        //     bDetectedTagTF = tagdetectutils::FindTensorflowTagByID(m_nTargetTagID, m_stTargetTagTF, m_vTagDetectors);
+        // }
+
+        // The target marker wasn't found.
+        if (!bDetectedTagAR && !bDetectedTagTF)
+        {
+            ++m_nNumDetectionAttempts;
+        }
+        // The target marker was found.
+        else
+        {
+            m_nNumDetectionAttempts = 0;
         }
 
         // If we have made too many consecutive failed detection attempts
         // inform the statemachine the marker has been lost.
-        dTimeSinceLastDetectedTag = std::chrono::duration_cast<std::chrono::seconds>(std::chrono::system_clock::now() - m_tmLastDetectedTag).count();
-        if (dTimeSinceLastDetectedTag >= constants::APPROACH_MARKER_DETECTION_TIMESPAN)
+        if (m_nNumDetectionAttempts >= constants::APPROACH_MARKER_DETECT_ATTEMPTS_LIMIT)
         {
             globals::g_pStateMachineHandler->HandleEvent(Event::eMarkerUnseen);
             return;
@@ -202,13 +201,6 @@
         m_dLastTargetHeading  = dTargetHeading;
         m_dLastTargetDistance = dTargetDistance;
 
-<<<<<<< HEAD
-        // TODO: Change to a Debug Statement after we confirm it works.
-        LOG_INFO(logging::g_qSharedLogger,
-                 "ApproachingMarkerState: Rover is {} meters from the marker. Minimum Distance is {}.",
-                 dTargetDistance,
-                 constants::APPROACH_MARKER_PROXIMITY_THRESHOLD);
-=======
         // Only print out every so often.
         static bool bAlreadyPrinted = false;
         if ((std::chrono::duration_cast<std::chrono::seconds>(std::chrono::system_clock::now().time_since_epoch()).count() % 5) == 0 && !bAlreadyPrinted)
@@ -226,7 +218,6 @@
             // Reset toggle.
             bAlreadyPrinted = false;
         }
->>>>>>> 27d1b440
 
         // If we are close enough to the target inform the state machine we have reached the marker.
         if (dTargetDistance < constants::APPROACH_MARKER_PROXIMITY_THRESHOLD)
@@ -239,19 +230,8 @@
         diffdrive::DrivePowers stDrivePowers = globals::g_pDriveBoard->CalculateMove(constants::APPROACH_MARKER_MOTOR_POWER,
                                                                                      dTargetHeading,
                                                                                      dCurrHeading,
-                                                                                     diffdrive::DifferentialControlMethod::eCurvatureDrive);
+                                                                                     diffdrive::DifferentialControlMethod::eArcadeDrive);
         globals::g_pDriveBoard->SendDrive(stDrivePowers);
-
-        // Check if stuck.
-        if (m_StuckDetector.CheckIfStuck(globals::g_pWaypointHandler->SmartRetrieveVelocity(), globals::g_pWaypointHandler->SmartRetrieveAngularVelocity()))
-        {
-            // Submit logger message.
-            LOG_WARNING(logging::g_qSharedLogger, "ApproachingMarkerState: Rover has become stuck!");
-            // Handle state transition and save the current search pattern state.
-            globals::g_pStateMachineHandler->HandleEvent(Event::eStuck, true);
-            // Don't execute the rest of the state.
-            return;
-        }
 
         return;
     }
@@ -278,17 +258,11 @@
                 // Submit logger message.
                 LOG_INFO(logging::g_qSharedLogger, "ApproachingMarkerState: Handling ReachedMarker event.");
                 // Send multimedia command to update state display.
-<<<<<<< HEAD
-                globals::g_pMultimediaBoard->SendLightingState(MultimediaBoard::MultimediaBoardLightingState::eAutonomy);
-                // Transitions to VerifyingMarkerState when marker is reached.
-                eNextState = States::eVerifyingMarker;
-=======
                 globals::g_pMultimediaBoard->SendLightingState(MultimediaBoard::MultimediaBoardLightingState::eReachedGoal);
                 // Pop old waypoint out of queue.
                 globals::g_pWaypointHandler->PopNextWaypoint();
                 // Change states.
                 eNextState = States::eIdle;
->>>>>>> 27d1b440
                 break;
             }
             case Event::eStart:
@@ -315,12 +289,6 @@
                 globals::g_pMultimediaBoard->SendLightingState(MultimediaBoard::MultimediaBoardLightingState::eAutonomy);
                 // Change state.
                 eNextState = States::eIdle;
-                break;
-            }
-            case Event::eStuck:
-            {
-                LOG_INFO(logging::g_qSharedLogger, "ApproachingMarkerState: Handling Stuck event.");
-                eNextState = States::eStuck;
                 break;
             }
             default:
