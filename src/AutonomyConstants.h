--- conflicted
+++ resolved
@@ -94,26 +94,9 @@
     const int ZED_MAINCAM_HORIZONTAL_FOV            = 110;         // The horizontal FOV of the camera. Useful for future calculations.
     const int ZED_MAINCAM_VERTICAL_FOV              = 70;          // The vertical FOV of the camera. Useful for future calculations.
     const bool ZED_MAINCAM_USE_GPU_MAT              = true;        // Whether or not to use CPU or GPU memory mats. GPU memory transfer/operations are faster.
-<<<<<<< HEAD
-    const bool ZED_MAINCAM_USE_HALF_PRECISION_DEPTH = false;       // Whether of not to use float32 or unsigned short (16) for depth measure.
-    const int ZED_MAINCAM_FRAME_RETRIEVAL_THREADS   = 30;          // The number of threads allocated to the threadpool for performing frame copies to other threads.
-    const int ZED_MAINCAM_SERIAL                    = 31237348;    // The serial number of the camera.
-
-    // MainCam TEST.
-    const int ZEDTEST_MAINCAM_RESOLUTIONX               = 1280;        // The horizontal pixel resolution to resize the maincam images to.
-    const int ZEDTEST_MAINCAM_RESOLUTIONY               = 720;         // The vertical pixel resolution to resize the maincam images to.
-    const int ZEDTEST_MAINCAM_FPS                       = 60;          // The FPS to use for the maincam.
-    const int ZEDTEST_MAINCAM_HORIZONTAL_FOV            = 110;         // The horizontal FOV of the camera. Useful for future calculations.
-    const int ZEDTEST_MAINCAM_VERTICAL_FOV              = 70;          // The vertical FOV of the camera. Useful for future calculations.
-    const bool ZEDTEST_MAINCAM_USE_GPU_MAT              = true;        // Whether or not to use CPU or GPU memory mats. GPU memory transfer/operations are faster.
-    const bool ZEDTEST_MAINCAM_USE_HALF_PRECISION_DEPTH = false;       // Whether of not to use float32 or unsigned short (16) for depth measure.
-    const int ZEDTEST_MAINCAM_FRAME_RETRIEVAL_THREADS   = 30;          // The number of threads allocated to the threadpool for performing frame copies to other threads.
-    const int ZEDTEST_MAINCAM_SERIAL                    = 17277076;    // The serial number of the camera. Set to 0 for autodetect.
-=======
     const bool ZED_MAINCAM_USE_HALF_PRECISION_DEPTH = true;        // Whether of not to use float32 or unsigned short (16) for depth measure.
     const int ZED_MAINCAM_FRAME_RETRIEVAL_THREADS   = 20;          // The number of threads allocated to the threadpool for performing frame copies to other threads.
     const int ZED_MAINCAN_SERIAL                    = 31237348;    // The serial number of the camera.
->>>>>>> b3aa0e6e
 
     // Left Side Cam.
     const int BASICCAM_LEFTCAM_RESOLUTIONX             = 1280;    // The horizontal pixel resolution to resize the maincam images to.
