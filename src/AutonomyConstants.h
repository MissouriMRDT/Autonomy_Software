--- conflicted
+++ resolved
@@ -114,7 +114,6 @@
     ///////////////////////////////////////////////////////////////////////////
 
     // OpenCV ArUco detection config.
-<<<<<<< HEAD
     const cv::aruco::PredefinedDictionaryType ARUCO_DICTIONARY = cv::aruco::DICT_5X5_50;    // The predefined ArUco dictionary to use for detections.
     const float ARUCO_TAG_SIDE_LENGTH                          = 0.015;                     // side of the black border in meters
     const int ARUCO_VALIDATION_THRESHOLD             = 5;      // how many times does the tag need to be detected(hit) before being validated as an actual aruco tag
@@ -122,14 +121,6 @@
     const int ARUCO_VALIDATED_TAG_FORGET_THRESHOLD   = 10;     // how many times can a validated tag be missing from frame before being forgotten
     const double ARUCO_PIXEL_THRESHOLD               = 200;    // Pixel value threshold for pre-process threshold mask
     const double ARUCO_PIXEL_THRESHOLD_MAX_VALUE     = 255;    // Pixel value to set to if pixel is within threshold
-=======
-    const cv::aruco::PredefinedDictionaryType ARUCO_DICTIONARY = cv::aruco::DICT_4X4_50;    // The predefined ArUco dictionary to use for detections.
-    const float ARUCO_TAG_SIDE_LENGTH                          = 0.015;                     // Size of the white borders around the tag.
-    const int ARUCO_VALIDATION_THRESHOLD             = 5;     // How many times does the tag need to be detected(hit) before being validated as an actual aruco tag.
-    const int ARUCO_UNVALIDATED_TAG_FORGET_THRESHOLD = 5;     // How many times can an unvalidated tag be missing from frame before being forgotten.
-    const int ARUCO_VALIDATED_TAG_FORGET_THRESHOLD   = 10;    // How many times can a validated tag be missing from frame before being forgotten.
-
->>>>>>> 57715a4f
     ///////////////////////////////////////////////////////////////////////////
 
     ///////////////////////////////////////////////////////////////////////////
