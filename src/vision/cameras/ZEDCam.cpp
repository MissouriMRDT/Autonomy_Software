/******************************************************************************
 * @brief Implements the ZEDCam class.
 *
 * @file ZEDCam.cpp
 * @author clayjay3 (claytonraycowen@gmail.com)
 * @date 2023-08-26
 *
 * @copyright Copyright Mars Rover Design Team 2023 - All Rights Reserved
 ******************************************************************************/

#include "ZEDCam.h"
#include "../../AutonomyLogging.h"
#include "../../util/NumberOperations.hpp"
#include "../../util/vision/ImageOperations.hpp"

/******************************************************************************
 * @brief This struct is part of the ZEDCam class and is used as a container for all
 *      bounding box data that is going to be passed to the zed api via the ZEDCam's
 *      TrackCustomBoxObjects() method.
 *
 *
 * @author clayjay3 (claytonraycowen@gmail.com)
 * @date 2023-08-29
 ******************************************************************************/
struct ZEDCam::ZedObjectData

{
    private:
        // Declare and define private struct member variables.
        std::string szObjectUUID = sl::generate_unique_id().get();    // This will automatically generate a guaranteed unique id so the object is traceable.

        // Declare a private struct for holding point data.
        /******************************************************************************
         * @brief This struct is internal to the ZedObjectData struct is used to store
         *      an X and Y value for the corners of a bounding box.
         *
         *
         * @author clayjay3 (claytonraycowen@gmail.com)
         * @date 2023-08-29
         ******************************************************************************/
        struct Corner
        {
            public:
                // Declare public struct member variables.
                unsigned int nX;
                unsigned int nY;
        };

    public:
        // Declare and define public struct member variables.
        Corner CornerTL;      // The top left corner of the bounding box.
        Corner CornerTR;      // The top right corner of the bounding box.
        Corner CornerBL;      // The bottom left corner of the bounding box.
        Corner CornerBR;      // The bottom right corner of bounding box.
        int nClassNumber;     // This info is passed through from your detection algorithm and will improve tracking be ensure the type of object remains the
        float fConfidence;    // This info is passed through from your detection algorithm and will help improve tracking by throwing out bad detections.
        // Whether of not this object remains on the floor plane. This parameter can't be changed for a given object tracking ID, it's advised to set it by class
        // to avoid issues.
        bool bObjectRemainsOnFloorPlane = false;

        // Declare and define public struct getters.
        std::string GetObjectUUID() { return szObjectUUID; };
};

/////////////////////////////////////////////////////////////////////////////////////////////////////////////////////////////////////////////////////////////////////////

/******************************************************************************
 * @brief Construct a new Zed Cam:: Zed Cam object.
 *
 * @param nPropResolutionX - X res of camera. Must be smaller than ZED_BASE_RESOLUTION.
 * @param nPropResolutionY - Y res of camera. Must be smaller than ZED_BASE_RESOLUTION.
 * @param nPropFramesPerSecond - FPS camera is running at.
 * @param dPropHorizontalFOV - The horizontal field of view.
 * @param dPropVerticalFOV - The vertical field of view.
 * @param bEnableRecordingFlag - Whether or not this camera should be recorded.
 * @param fMinSenseDistance - The minimum distance to include in depth measures.
 * @param fMaxSenseDistance - The maximum distance to include in depth measures.
 * @param bMemTypeGPU - Whether or not to use the GPU memory for operations.
 * @param unCameraSerialNumber - The serial number of the camera to open.
 *
 * @author clayjay3 (claytonraycowen@gmail.com)
 * @date 2023-08-26
 ******************************************************************************/
ZEDCam::ZEDCam(const int nPropResolutionX,
               const int nPropResolutionY,
               const int nPropFramesPerSecond,
               const double dPropHorizontalFOV,
               const double dPropVerticalFOV,
               const bool bEnableRecordingFlag,
               const float fMinSenseDistance,
               const float fMaxSenseDistance,
               const bool bMemTypeGPU,
               const bool bUseHalfDepthPrecision,
               const int nNumFrameRetrievalThreads,
               const unsigned int unCameraSerialNumber) :
    Camera(nPropResolutionX, nPropResolutionY, nPropFramesPerSecond, PIXEL_FORMATS::eZED, dPropHorizontalFOV, dPropVerticalFOV, bEnableRecordingFlag)
{
    // Assign member variables.
    bMemTypeGPU ? m_slMemoryType = sl::MEM::GPU : m_slMemoryType = sl::MEM::CPU;
    bUseHalfDepthPrecision ? m_slDepthMeasureType = sl::MEASURE::DEPTH_U16_MM : m_slDepthMeasureType = sl::MEASURE::DEPTH;
    m_nNumFrameRetrievalThreads = nNumFrameRetrievalThreads;
    m_unCameraSerialNumber      = unCameraSerialNumber;
    // Initialize queue toggles.
    m_bFramesQueued.store(false, std::memory_order_relaxed);
    m_bPosesQueued.store(false, std::memory_order_relaxed);
    m_bObjectsQueued.store(false, std::memory_order_relaxed);
    m_bBatchedObjectsQueued.store(false, std::memory_order_relaxed);

    // Setup camera params.
    m_slCameraParams.camera_resolution      = constants::ZED_BASE_RESOLUTION;
    m_slCameraParams.camera_fps             = nPropFramesPerSecond;
    m_slCameraParams.coordinate_units       = constants::ZED_MEASURE_UNITS;
    m_slCameraParams.coordinate_system      = constants::ZED_COORD_SYSTEM;
    m_slCameraParams.depth_mode             = constants::ZED_DEPTH_MODE;
    m_slCameraParams.depth_minimum_distance = fMinSenseDistance;
    m_slCameraParams.depth_maximum_distance = fMaxSenseDistance;
    m_slCameraParams.depth_stabilization    = constants::ZED_DEPTH_STABILIZATION;
    // Only set serial number if necessary.
    if (unCameraSerialNumber != static_cast<unsigned int>(0))
    {
        m_slCameraParams.input.setFromSerialNumber(unCameraSerialNumber);
    }

    // Setup camera runtime params.
    m_slRuntimeParams.enable_fill_mode = constants::ZED_SENSING_FILL;

    // Setup positional tracking parameters.
    m_slPoseTrackingParams.mode                  = constants::ZED_POSETRACK_MODE;
    m_slPoseTrackingParams.enable_area_memory    = constants::ZED_POSETRACK_AREA_MEMORY;
    m_slPoseTrackingParams.enable_pose_smoothing = constants::ZED_POSETRACK_POSE_SMOOTHING;
    m_slPoseTrackingParams.set_floor_as_origin   = constants::ZED_POSETRACK_FLOOR_IS_ORIGIN;
    m_slPoseTrackingParams.enable_imu_fusion     = constants::ZED_POSETRACK_ENABLE_IMU_FUSION;
    m_slPoseTrackingParams.depth_min_range       = constants::ZED_POSETRACK_USABLE_DEPTH_MIN;
    m_slPoseTrackingParams.set_gravity_as_origin = constants::ZED_POSETRACK_USE_GRAVITY_ORIGIN;

    // Setup spatial mapping parameters.
    m_slSpatialMappingParams.map_type          = constants::ZED_MAPPING_TYPE;
    m_slSpatialMappingParams.resolution_meter  = constants::ZED_MAPPING_RESOLUTION_METER;
    m_slSpatialMappingParams.save_texture      = true;
    m_slSpatialMappingParams.use_chunk_only    = constants::ZED_MAPPING_USE_CHUNK_ONLY;
    m_slSpatialMappingParams.stability_counter = constants::ZED_MAPPING_STABILITY_COUNTER;
    // Set or auto-set max depth range for mapping.
    if (constants::ZED_MAPPING_RANGE_METER >= 0)
    {
        // Automatically guess the best mapping depth range.
        m_slSpatialMappingParams.range_meter = m_slSpatialMappingParams.getRecommendedRange(constants::ZED_MAPPING_RESOLUTION_METER, m_slCamera);
    }
    else
    {
        // Manually set.
        m_slSpatialMappingParams.range_meter = constants::ZED_MAPPING_RANGE_METER;
    }

    // Setup object detection/tracking parameters.
    m_slObjectDetectionParams.detection_model      = sl::OBJECT_DETECTION_MODEL::CUSTOM_BOX_OBJECTS;
    m_slObjectDetectionParams.image_sync           = constants::ZED_OBJDETECTION_IMG_SYNC;
    m_slObjectDetectionParams.enable_tracking      = constants::ZED_OBJDETECTION_TRACK_OBJ;
    m_slObjectDetectionParams.enable_segmentation  = constants::ZED_OBJDETECTION_SEGMENTATION;
    m_slObjectDetectionParams.filtering_mode       = constants::ZED_OBJDETECTION_FILTERING;
    m_slObjectDetectionParams.prediction_timeout_s = constants::ZED_OBJDETECTION_TRACKING_PREDICTION_TIMEOUT;
    // Setup object detection/tracking batch parameters.
    m_slObjectDetectionBatchParams.enable            = false;
    m_slObjectDetectionBatchParams.id_retention_time = constants::ZED_OBJDETECTION_BATCH_RETENTION_TIME;
    m_slObjectDetectionBatchParams.latency           = constants::ZED_OBJDETECTION_BATCH_LATENCY;
    m_slObjectDetectionParams.batch_parameters       = m_slObjectDetectionBatchParams;

    // Attempt to open camera.
    sl::ERROR_CODE slReturnCode = m_slCamera.open(m_slCameraParams);
    // Check if the camera was successfully opened.
    if (m_slCamera.isOpened())
    {
        // Submit logger message.
        LOG_DEBUG(logging::g_qSharedLogger, "{} stereo camera with serial number {} has been successfully opened.", this->GetCameraModel(), m_unCameraSerialNumber);
    }
    else
    {
        // Submit logger message.
        LOG_ERROR(logging::g_qSharedLogger,
                  "Unable to open stereo camera {} ({})! sl::ERROR_CODE is: {}",
                  sl::toString(m_slCamera.getCameraInformation().camera_model).get(),
                  m_unCameraSerialNumber,
                  sl::toString(slReturnCode).get());
    }
}

/******************************************************************************
 * @brief Destroy the Zed Cam:: Zed Cam object.
 *
 *
 * @author clayjay3 (claytonraycowen@gmail.com)
 * @date 2023-08-26
 ******************************************************************************/
ZEDCam::~ZEDCam()
{
    // Stop threaded code.
    this->RequestStop();
    this->Join();

    // Close the ZEDCam.
    m_slCamera.close();

    // Submit logger message.
    LOG_DEBUG(logging::g_qSharedLogger, "ZED stereo camera with serial number {} has been successfully closed.", m_unCameraSerialNumber);
}

/******************************************************************************
 * @brief The code inside this private method runs in a separate thread, but still
 *      has access to this*. This method continuously calls the grab() function of
 *      the ZEDSDK, which updates all frames (RGB, depth, cloud) and all other data
 *      such as positional and spatial mapping. Then a thread pool is started and joined
 *      once per iteration to mass copy the frames and/or measure to any other thread
 *      waiting in the queues.
 *
 *
 * @author clayjay3 (claytonraycowen@gmail.com)
 * @date 2023-09-01
 ******************************************************************************/
void ZEDCam::ThreadedContinuousCode()
{
    // Check if camera is opened.
    if (!m_slCamera.isOpened())
    {
        // Shutdown threads for this ZEDCam.
        this->RequestStop();
        // Submit logger message.
        LOG_CRITICAL(logging::g_qSharedLogger,
                     "Camera start was attempted for ZED camera with serial number {}, but camera never properly opened or it has been closed/rebooted!",
                     m_unCameraSerialNumber);
    }
    else
    {
        // Record the start time of this block of code.
        auto tmStartTime = std::chrono::high_resolution_clock::now().time_since_epoch();

        // Acquire write lock for camera object.
        std::unique_lock<std::shared_mutex> lkSharedCameraLock(m_muCameraMutex);
        // Call generalized update method of zed api.
        sl::ERROR_CODE slReturnCode = m_slCamera.grab(m_slRuntimeParams);
        // Check if new frame was computed successfully.
        if (slReturnCode == sl::ERROR_CODE::SUCCESS)
        {
<<<<<<< HEAD
            // Check if it's necessary to update frames.
            if (m_bFramesQueued.load(std::memory_order_relaxed))
            {
                // Grab regular image and store it in member variable.
                slReturnCode = m_slCamera.retrieveImage(m_slFrame, constants::ZED_RETRIEVE_VIEW, m_slMemoryType, sl::Resolution(m_nPropResolutionX, m_nPropResolutionY));
                // Check that the regular frame was retrieved successfully.
                if (slReturnCode != sl::ERROR_CODE::SUCCESS)
                {
                    // Submit logger message.
                    LOG_WARNING(logging::g_qSharedLogger,
                                "Unable to retrieve new frame image for stereo camera {} ({})! sl::ERROR_CODE is: {}",
                                sl::toString(m_slCamera.getCameraInformation().camera_model).get(),
                                m_slCamera.getCameraInformation().serial_number,
                                sl::toString(slReturnCode).get());
                }

                // Grab depth measure and store it in member variable.
                slReturnCode = m_slCamera.retrieveMeasure(m_slDepthMeasure, m_slDepthMeasureType, m_slMemoryType, sl::Resolution(m_nPropResolutionX, m_nPropResolutionY));
                // Check that the regular frame was retrieved successfully.
                if (slReturnCode != sl::ERROR_CODE::SUCCESS)
                {
                    // Submit logger message.
                    LOG_WARNING(logging::g_qSharedLogger,
                                "Unable to retrieve new depth measure for stereo camera {} ({})! sl::ERROR_CODE is: {}",
                                sl::toString(m_slCamera.getCameraInformation().camera_model).get(),
                                m_slCamera.getCameraInformation().serial_number,
                                sl::toString(slReturnCode).get());
                }
=======
            // Grab regular image and store it in member variable.
            slReturnCode = m_slCamera.retrieveImage(m_slFrame, constants::ZED_RETRIEVE_VIEW, m_slMemoryType, sl::Resolution(m_nPropResolutionX, m_nPropResolutionY));
            // Check that the regular frame was retrieved successfully.
            if (slReturnCode != sl::ERROR_CODE::SUCCESS)
            {
                // Submit logger message.
                LOG_WARNING(logging::g_qSharedLogger,
                            "Unable to retrieve new frame image for stereo camera {} ({})! sl::ERROR_CODE is: {}",
                            sl::toString(m_slCamera.getCameraInformation().camera_model).get(),
                            m_unCameraSerialNumber,
                            sl::toString(slReturnCode).get());
            }

            // Grab depth measure and store it in member variable.
            slReturnCode = m_slCamera.retrieveMeasure(m_slDepthMeasure, m_slDepthMeasureType, m_slMemoryType, sl::Resolution(m_nPropResolutionX, m_nPropResolutionY));
            // Check that the regular frame was retrieved successfully.
            if (slReturnCode != sl::ERROR_CODE::SUCCESS)
            {
                // Submit logger message.
                LOG_WARNING(logging::g_qSharedLogger,
                            "Unable to retrieve new depth measure for stereo camera {} ({})! sl::ERROR_CODE is: {}",
                            sl::toString(m_slCamera.getCameraInformation().camera_model).get(),
                            m_unCameraSerialNumber,
                            sl::toString(slReturnCode).get());
            }

            // Grab depth grayscale image and store it in member variable.
            slReturnCode = m_slCamera.retrieveImage(m_slDepthImage, sl::VIEW::DEPTH, m_slMemoryType, sl::Resolution(m_nPropResolutionX, m_nPropResolutionY));
            // Check that the regular frame was retrieved successfully.
            if (slReturnCode != sl::ERROR_CODE::SUCCESS)
            {
                // Submit logger message.
                LOG_WARNING(logging::g_qSharedLogger,
                            "Unable to retrieve new depth image for stereo camera {} ({})! sl::ERROR_CODE is: {}",
                            sl::toString(m_slCamera.getCameraInformation().camera_model).get(),
                            m_unCameraSerialNumber,
                            sl::toString(slReturnCode).get());
            }

            // Grab regular resized image and store it in member variable.
            slReturnCode = m_slCamera.retrieveMeasure(m_slPointCloud, sl::MEASURE::XYZBGRA, m_slMemoryType, sl::Resolution(m_nPropResolutionX, m_nPropResolutionY));
            // Check that the regular frame was retrieved successfully.
            if (slReturnCode != sl::ERROR_CODE::SUCCESS)
            {
                // Submit logger message.
                LOG_WARNING(logging::g_qSharedLogger,
                            "Unable to retrieve new point cloud for stereo camera {} ({})! sl::ERROR_CODE is: {}",
                            sl::toString(m_slCamera.getCameraInformation().camera_model).get(),
                            m_unCameraSerialNumber,
                            sl::toString(slReturnCode).get());
            }
>>>>>>> bcdc3231

                // Grab depth grayscale image and store it in member variable.
                slReturnCode = m_slCamera.retrieveImage(m_slDepthImage, sl::VIEW::DEPTH, m_slMemoryType, sl::Resolution(m_nPropResolutionX, m_nPropResolutionY));
                // Check that the regular frame was retrieved successfully.
                if (slReturnCode != sl::ERROR_CODE::SUCCESS)
                {
                    // Submit logger message.
                    LOG_WARNING(logging::g_qSharedLogger,
                                "Unable to retrieve new depth image for stereo camera {} ({})! sl::ERROR_CODE is: {}",
                                sl::toString(m_slCamera.getCameraInformation().camera_model).get(),
<<<<<<< HEAD
                                m_slCamera.getCameraInformation().serial_number,
                                sl::toString(slReturnCode).get());
=======
                                m_unCameraSerialNumber,
                                sl::toString(slPoseTrackReturnCode).get());
>>>>>>> bcdc3231
                }

                // Grab regular resized image and store it in member variable.
                slReturnCode = m_slCamera.retrieveMeasure(m_slPointCloud, sl::MEASURE::XYZBGRA, m_slMemoryType, sl::Resolution(m_nPropResolutionX, m_nPropResolutionY));
                // Check that the regular frame was retrieved successfully.
                if (slReturnCode != sl::ERROR_CODE::SUCCESS)
                {
                    // Submit logger message.
                    LOG_WARNING(logging::g_qSharedLogger,
                                "Unable to retrieve new point cloud for stereo camera {} ({})! sl::ERROR_CODE is: {}",
                                sl::toString(m_slCamera.getCameraInformation().camera_model).get(),
                                m_unCameraSerialNumber,
                                sl::toString(slReturnCode).get());
                }
            }

            // Check if positional tracking is enabled.
            if (m_slCamera.isPositionalTrackingEnabled())
            {
                // Check if poses are being requested.
                if (m_bPosesQueued.load(std::memory_order_relaxed) || m_bFloorsQueued.load(std::memory_order_relaxed))
                {
                    // Get the current pose of the camera.
                    sl::POSITIONAL_TRACKING_STATE slPoseTrackReturnCode = m_slCamera.getPosition(m_slCameraPose, sl::REFERENCE_FRAME::WORLD);
                    // Check that the regular frame was retrieved successfully.
                    if (slPoseTrackReturnCode != sl::POSITIONAL_TRACKING_STATE::OK)
                    {
                        // Submit logger message.
                        LOG_WARNING(logging::g_qSharedLogger,
                                    "Unable to retrieve new positional tracking pose for stereo camera {} ({})! sl::POSITIONAL_TRACKING_STATE is: {}",
                                    sl::toString(m_slCamera.getCameraInformation().camera_model).get(),
                                    m_slCamera.getCameraInformation().serial_number,
                                    sl::toString(slPoseTrackReturnCode).get());
                    }
                }

                // Check if floor planes are being requested.
                if (m_bFloorsQueued.load(std::memory_order_relaxed))
                {
                    // Get the current pose of the camera.
                    slReturnCode = m_slCamera.findFloorPlane(m_slFloorPlane,
                                                             m_slFloorTrackingTransform,
                                                             m_slCameraPose.getTranslation().y,
                                                             m_slCameraPose.getRotationMatrix(),
                                                             m_fExpectedCameraHeightFromFloorTolerance);
                    // Check that the regular frame was retrieved successfully.
                    if (slReturnCode != sl::ERROR_CODE::SUCCESS)
                    {
                        // Submit logger message.
                        LOG_WARNING(logging::g_qSharedLogger,
                                    "Unable to retrieve new floor plane for stereo camera {} ({})! sl::ERROR_CODE is: {}",
                                    sl::toString(m_slCamera.getCameraInformation().camera_model).get(),
                                    m_slCamera.getCameraInformation().serial_number,
                                    sl::toString(slReturnCode).get());
                    }
                }
            }
            // Pose tracking not enabled but got a request.
            else if (m_bPosesQueued.load(std::memory_order_relaxed) || m_bFloorsQueued.load(std::memory_order_relaxed))
            {
                // Submit logger message.
                LOG_WARNING(logging::g_qSharedLogger,
                            "Unable to retrieve new positional tracking pose or floor plane for stereo camera {} ({})! Positional tracking is disabled!",
                            sl::toString(m_slCamera.getCameraInformation().camera_model).get(),
                            m_slCamera.getCameraInformation().serial_number);
            }

            // Check if object detection is enabled and objects are being requested.
            if (m_slCamera.isObjectDetectionEnabled())
            {
                // Check if objects are being requested.
                if (m_bObjectsQueued.load(std::memory_order_relaxed) || m_bBatchedObjectsQueued.load(std::memory_order_relaxed))
                {
                    // Get updated objects from camera.
                    slReturnCode = m_slCamera.retrieveObjects(m_slDetectedObjects);
                    // Check that the regular frame was retrieved successfully.
                    if (slReturnCode != sl::ERROR_CODE::SUCCESS)
                    {
                        // Submit logger message.
                        LOG_WARNING(logging::g_qSharedLogger,
                                    "Unable to retrieve new object data for stereo camera {} ({})! sl::ERROR_CODE is: {}",
                                    sl::toString(m_slCamera.getCameraInformation().camera_model).get(),
                                    m_slCamera.getCameraInformation().serial_number,
                                    sl::toString(slReturnCode).get());
                    }
                }

                // Check if batched object data is enabled and being requested.
                if (m_slObjectDetectionBatchParams.enable && m_bBatchedObjectsQueued.load(std::memory_order_relaxed))
                {
                    // Get updated batched objects from camera.
                    slReturnCode = m_slCamera.getObjectsBatch(m_slDetectedObjectsBatched);
                    // Check that the regular frame was retrieved successfully.
                    if (slReturnCode != sl::ERROR_CODE::SUCCESS)
                    {
                        // Submit logger message.
                        LOG_WARNING(logging::g_qSharedLogger,
                                    "Unable to retrieve new batched object data for stereo camera {} ({})! sl::ERROR_CODE is: {}",
                                    sl::toString(m_slCamera.getCameraInformation().camera_model).get(),
                                    m_unCameraSerialNumber,
                                    sl::toString(slReturnCode).get());
                    }
                }
                // Batched detection not enabled, but got a request.
                else if (m_bBatchedObjectsQueued.load(std::memory_order_relaxed))
                {
                    // Submit logger message.
                    LOG_WARNING(logging::g_qSharedLogger,
                                "Unable to retrieve new batched object data for stereo camera {} ({})! Batched object detection is disabled!",
                                sl::toString(m_slCamera.getCameraInformation().camera_model).get(),
                                m_slCamera.getCameraInformation().serial_number);
                }
            }
            // Detection not enabled, but got requests.
            else if (m_bObjectsQueued.load(std::memory_order_relaxed) || m_bBatchedObjectsQueued.load(std::memory_order_relaxed))
            {
                // Submit logger message.
                LOG_WARNING(logging::g_qSharedLogger,
                            "Unable to retrieve new object data for stereo camera {} ({})! Object detection is disabled!",
                            sl::toString(m_slCamera.getCameraInformation().camera_model).get(),
                            m_slCamera.getCameraInformation().serial_number);
            }

            // Release camera lock.
            lkSharedCameraLock.unlock();
        }
        else
        {
            // Submit logger message.
            LOG_ERROR(logging::g_qSharedLogger,
                      "Unable to update stereo camera {} ({}) frames, measurements, and sensors! sl::ERROR_CODE is: {}",
                      sl::toString(m_slCamera.getCameraInformation().camera_model).get(),
                      m_unCameraSerialNumber,
                      sl::toString(slReturnCode).get());
        }

        // Acquire a shared_lock on all of the copy queues.
        std::shared_lock<std::shared_mutex> lkSchedulers(m_muPoolScheduleMutex);
        // Check if any requests have been made.
        if (!m_qFrameCopySchedule.empty() || !m_qGPUFrameCopySchedule.empty() || !m_qCustomBoxIngestSchedule.empty() || !m_qPoseCopySchedule.empty() ||
            !m_qPlaneCopySchedule.empty() || !m_qObjectDataCopySchedule.empty() || !m_qObjectBatchedDataCopySchedule.empty())
        {
            // Find the queue with the longest length.
            size_t siMaxQueueLength = std::max({m_qFrameCopySchedule.size(),
                                                m_qGPUFrameCopySchedule.size(),
                                                m_qCustomBoxIngestSchedule.size(),
                                                m_qPoseCopySchedule.size(),
                                                m_qPlaneCopySchedule.size(),
                                                m_qObjectDataCopySchedule.size(),
                                                m_qObjectBatchedDataCopySchedule.size()});

            // Start the thread pool to copy member variables to requesting other threads. Num of tasks queued depends on number of member variables updates and requests.
            this->RunDetachedPool(siMaxQueueLength, m_nNumFrameRetrievalThreads);
            // Wait for thread pool to finish.
            this->JoinPool();

            // Only reset once every couple seconds.
            static bool bAlreadyReset = false;
            if (std::chrono::duration_cast<std::chrono::seconds>(tmStartTime).count() % 31 == 0 && !bAlreadyReset)
            {
                // Reset queue counters.
                m_bFramesQueued.store(false, std::memory_order_relaxed);
                m_bPosesQueued.store(false, std::memory_order_relaxed);
                m_bFloorsQueued.store(false, std::memory_order_relaxed);
                m_bObjectsQueued.store(false, std::memory_order_relaxed);
                m_bBatchedObjectsQueued.store(false, std::memory_order_relaxed);

                // Set reset toggle.
                bAlreadyReset = true;
            }
            else if (bAlreadyReset)
            {
                // Reset reset toggle.
                bAlreadyReset = false;
            }

            // Release lock on pool schedule queues.
            lkSchedulers.unlock();
        }
        else
        {
            // Release lock on pool schedule queues.
            lkSchedulers.unlock();
        }

        /////////////////////////////////////////////////////////////////////////////////////////////////////////////////////////////
        // Sleep so that the main camera thread doesn't hog resources and mutexes. (It's doing nothing do it will loop very fast.)
        // Not using condition variables cause we still want the camera to update if nothing is being requested.
        // This sleep is variable and can be zero depending on the load of the camera class.
        /////////////////////////////////////////////////////////////////////////////////////////////////////////////////////////////
        // Record the current time.
        auto tmEndTime = std::chrono::high_resolution_clock::now().time_since_epoch();
        // Calculate the actual runtime of the code block.
        auto tmActualRuntime = std::chrono::duration_cast<std::chrono::microseconds>(tmEndTime - tmStartTime);
        // Calculate the sleep time required to reach the target duration.
        auto tmSleepTime = std::chrono::microseconds(int((1.0 / m_nPropFramesPerSecond) * 1000000)) - tmActualRuntime;
        // Check if we actually need to sleep.
        if (tmSleepTime.count() > 0)
        {
            // Sleep for the remaining time.
            std::this_thread::sleep_for(tmSleepTime);
        }

        // Call FPS tick.
        m_IPS.Tick();
    }
}

/******************************************************************************
 * @brief This method holds the code that is ran in the thread pool started by
 *      the ThreadedLinearCode() method. It copies the data from the different
 *      data objects to references of the same type stored in a queue filled by the
 *      Request methods.
 *
 *
 * @author ClayJay3 (claytonraycowen@gmail.com)
 * @date 2023-09-08
 ******************************************************************************/
void ZEDCam::PooledLinearCode()
{
    /////////////////////////////
    //  Frame queue.
    /////////////////////////////
    // Check if we are using CPU or GPU mats.
    if (m_slMemoryType == sl::MEM::CPU)
    {
        // Acquire mutex for getting frames out of the queue.
        std::unique_lock<std::mutex> lkFrameQueue(m_muFrameCopyMutex);
        // Check if the queue is empty.
        if (!m_qFrameCopySchedule.empty())
        {
            // Get frame container out of queue.
            containers::FrameFetchContainer<cv::Mat> stContainer = m_qFrameCopySchedule.front();
            // Pop out of queue.
            m_qFrameCopySchedule.pop();
            // Release lock.
            lkFrameQueue.unlock();

            // Determine which frame should be copied.
            switch (stContainer.eFrameType)
            {
                case eBGRA: *(stContainer.pFrame) = imgops::ConvertSLMatToCVMat(m_slFrame); break;
                case eDepthMeasure: *(stContainer.pFrame) = imgops::ConvertSLMatToCVMat(m_slDepthMeasure); break;
                case eDepthImage: *(stContainer.pFrame) = imgops::ConvertSLMatToCVMat(m_slDepthImage); break;
                case eXYZBGRA: *(stContainer.pFrame) = imgops::ConvertSLMatToCVMat(m_slPointCloud); break;
                default: *(stContainer.pFrame) = imgops::ConvertSLMatToCVMat(m_slFrame); break;
            }

            // Signal future that the frame has been successfully retrieved.
            stContainer.pCopiedFrameStatus->set_value(true);
        }

        // Check if anything has been added to the GPU queue.
        if (!m_qGPUFrameCopySchedule.empty())
        {
            // Submit logger error.
            LOG_ERROR(logging::g_qSharedLogger,
                      "ZEDCam ({}) is in CPU sl::Mat mode but a GPU mat has been added to the copy queue! Whichever thread queued the frame will now appear frozen if "
                      "future.get() is called. Either switch the camera to GPU Mat mode in AutonomyConstants.h or stop queueing frames of type cv::Mat.",
                      m_unCameraSerialNumber);
        }
    }
    // Use GPU mat.
    else
    {
        // Acquire mutex for getting frames out of the queue.
        std::unique_lock<std::mutex> lkFrameQueue(m_muFrameCopyMutex);
        // Check if the queue is empty.
        if (!m_qGPUFrameCopySchedule.empty())
        {
            // Get frame container out of queue.
            containers::FrameFetchContainer<cv::cuda::GpuMat> stContainer = m_qGPUFrameCopySchedule.front();
            // Pop out of queue.
            m_qGPUFrameCopySchedule.pop();
            // Release lock.
            lkFrameQueue.unlock();

            // Determine which frame should be copied.
            switch (stContainer.eFrameType)
            {
                case eBGRA: *(stContainer.pFrame) = imgops::ConvertSLMatToGPUMat(m_slFrame); break;
                case eDepthMeasure: *(stContainer.pFrame) = imgops::ConvertSLMatToGPUMat(m_slDepthMeasure); break;
                case eDepthImage: *(stContainer.pFrame) = imgops::ConvertSLMatToGPUMat(m_slDepthImage); break;
                case eXYZBGRA: *(stContainer.pFrame) = imgops::ConvertSLMatToGPUMat(m_slPointCloud); break;
                default: *(stContainer.pFrame) = imgops::ConvertSLMatToGPUMat(m_slFrame); break;
            }

            // Signal future that the frame has been successfully retrieved.
            stContainer.pCopiedFrameStatus->set_value(true);
        }

        // Check if anything has been added to the GPU queue.
        if (!m_qFrameCopySchedule.empty())
        {
            // Submit logger error.
            LOG_ERROR(logging::g_qSharedLogger,
                      "ZEDCam ({}) is in GPU sl::Mat mode but a CPU mat has been added to the copy queue! Whichever thread queued the frame will now appear frozen if "
                      "future.get() is called. Either switch the camera to GPU Mat mode in AutonomyConstants.h or stop queueing frames of type cv::cuda::GpuMat.",
                      m_unCameraSerialNumber);
        }
    }

    /////////////////////////////
    //  Pose queue.
    /////////////////////////////
    // Acquire mutex for getting frames out of the pose queue.
    std::unique_lock<std::mutex> lkPoseQueue(m_muPoseCopyMutex);
    // Check if the queue is empty.
    if (!m_qPoseCopySchedule.empty())
    {
        // Get frame container out of queue.
        containers::DataFetchContainer<sl::Pose> stContainer = m_qPoseCopySchedule.front();
        // Pop out of queue.
        m_qPoseCopySchedule.pop();
        // Release lock.
        lkPoseQueue.unlock();

        // Copy pose.
        *(stContainer.pData) = sl::Pose(m_slCameraPose);

        // Signal future that the data has been successfully retrieved.
        stContainer.pCopiedDataStatus->set_value(true);
    }

    /////////////////////////////
    //  Plane queue.
    /////////////////////////////
    // Acquire mutex for getting frames out of the plane queue.
    std::unique_lock<std::mutex> lkPlaneQueue(m_muFloorCopyMutex);
    // Check if the queue is empty.
    if (!m_qPlaneCopySchedule.empty())
    {
        // Get frame container out of queue.
        containers::DataFetchContainer<sl::Plane> stContainer = m_qPlaneCopySchedule.front();
        // Pop out of queue.
        m_qPlaneCopySchedule.pop();
        // Release lock.
        lkPlaneQueue.unlock();

        // Copy pose.
        *(stContainer.pData) = sl::Plane(m_slFloorPlane);

        // Signal future that the data has been successfully retrieved.
        stContainer.pCopiedDataStatus->set_value(true);
    }

    /////////////////////////////
    //  ObjectData queue.
    /////////////////////////////
    // Acquire mutex for getting frames out of the pose queue.
    std::unique_lock<std::mutex> lkObjectDataQueue(m_muObjectDataCopyMutex);
    // Check if the queue is empty.
    if (!m_qObjectDataCopySchedule.empty())
    {
        // Get frame container out of queue.
        containers::DataFetchContainer<std::vector<sl::ObjectData>> stContainer = m_qObjectDataCopySchedule.front();
        // Pop out of queue.
        m_qObjectDataCopySchedule.pop();
        // Release lock.
        lkObjectDataQueue.unlock();

        // Make copy of object vector. (Apparently the assignment operator actually does a deep copy)
        *(stContainer.pData) = m_slDetectedObjects.object_list;

        // Signal future that the data has been successfully retrieved.
        stContainer.pCopiedDataStatus->set_value(true);
    }

    /////////////////////////////
    //  ObjectData Batched queue.
    /////////////////////////////
    // Acquire mutex for getting frames out of the pose queue.
    std::unique_lock<std::mutex> lkObjectBatchedDataQueue(m_muObjectBatchedDataCopyMutex);
    // Check if the queue is empty.
    if (!m_qObjectBatchedDataCopySchedule.empty())
    {
        // Get frame container out of queue.
        containers::DataFetchContainer<std::vector<sl::ObjectsBatch>> stContainer = m_qObjectBatchedDataCopySchedule.front();
        // Pop out of queue.
        m_qObjectBatchedDataCopySchedule.pop();
        // Release lock.
        lkObjectBatchedDataQueue.unlock();

        // Make copy of object vector. (Apparently the assignment operator actually does a deep copy)
        *(stContainer.pData) = m_slDetectedObjectsBatched;

        // Signal future that the data has been successfully retrieved.
        stContainer.pCopiedDataStatus->set_value(true);
    }
}

/******************************************************************************
 * @brief Requests a regular BGRA image from the LEFT eye of the zed camera.
 *      Puts a frame pointer into a queue so a copy of a frame from the camera can be written to it.
 *      Remember this code will be ran in whatever class/thread calls it.
 *
 * @param cvFrame - A reference to the cv::Mat to copy the normal frame to.
 * @return std::future<bool> - A future that should be waited on before the passed in frame is used.
 *                          Value will be true if frame was successfully retrieved.
 *
 * @author ClayJay3 (claytonraycowen@gmail.com)
 * @date 2023-09-09
 ******************************************************************************/
std::future<bool> ZEDCam::RequestFrameCopy(cv::Mat& cvFrame)
{
    // Assemble the FrameFetchContainer.
    containers::FrameFetchContainer<cv::Mat> stContainer(cvFrame, eBGRA);

    // Acquire lock on frame copy queue.
    std::unique_lock<std::shared_mutex> lkSchedulers(m_muPoolScheduleMutex);
    // Append frame fetch container to the schedule queue.
    m_qFrameCopySchedule.push(stContainer);
    // Release lock on the frame schedule queue.
    lkSchedulers.unlock();

    // Check if frame queue toggle has already been set.
    if (!m_bFramesQueued.load(std::memory_order_relaxed))
    {
        // Signify that the frame queue is not empty.
        m_bFramesQueued.store(true, std::memory_order_relaxed);
    }

    // Return the future from the promise stored in the container.
    return stContainer.pCopiedFrameStatus->get_future();
}

/******************************************************************************
 * @brief Grabs a regular BGRA image from the LEFT eye of the zed camera and stores it in a GPU mat.
 *      Puts a frame pointer into a queue so a copy of a frame from the camera can be written to it.
 *      Remember this code will be ran in whatever class/thread calls it.
 *
 * @param cvGPUFrame - A reference to the cv::Mat to copy the normal frame to.
 * @return std::future<bool> - A future that should be waited on before the passed in frame is used.
 *                          Value will be true if frame was successfully retrieved.
 *
 * @author ClayJay3 (claytonraycowen@gmail.com)
 * @date 2023-09-09
 ******************************************************************************/
std::future<bool> ZEDCam::RequestFrameCopy(cv::cuda::GpuMat& cvGPUFrame)
{
    // Assemble the FrameFetchContainer.
    containers::FrameFetchContainer<cv::cuda::GpuMat> stContainer(cvGPUFrame, eBGRA);

    // Acquire lock on frame copy queue.
    std::unique_lock<std::shared_mutex> lkSchedulers(m_muPoolScheduleMutex);
    // Append frame fetch container to the schedule queue.
    m_qGPUFrameCopySchedule.push(stContainer);
    // Release lock on the frame schedule queue.
    lkSchedulers.unlock();

    // Check if frame queue toggle has already been set.
    if (!m_bFramesQueued.load(std::memory_order_relaxed))
    {
        // Signify that the frame queue is not empty.
        m_bFramesQueued.store(true, std::memory_order_relaxed);
    }

    // Return the future from the promise stored in the container.
    return stContainer.pCopiedFrameStatus->get_future();
}

/******************************************************************************
 * @brief Requests a depth measure or image from the camera.
 *      Puts a frame pointer into a queue so a copy of a frame from the camera can be written to it.
 *      This image has the same shape as a grayscale image, but the values represent the depth in
 *      MILLIMETERS. The ZEDSDK will always return this measure in MILLIMETERS.
 *
 * @param cvDepth - A reference to the cv::Mat to copy the depth frame to.
 * @param bRetrieveMeasure - False to get depth IMAGE instead of MEASURE. Do not use the 8-bit grayscale depth image
 *                  purposes other than displaying depth.
 * @return std::future<bool> - A future that should be waited on before the passed in frame is used.
 *                          Value will be true if frame was successfully retrieved.
 *
 * @author clayjay3 (claytonraycowen@gmail.com)
 * @date 2023-08-26
 ******************************************************************************/
std::future<bool> ZEDCam::RequestDepthCopy(cv::Mat& cvDepth, const bool bRetrieveMeasure)
{
    // Create instance variables.
    PIXEL_FORMATS eFrameType;

    // Check if the container should be set to retrieve an image or a measure.
    bRetrieveMeasure ? eFrameType = eDepthMeasure : eFrameType = eDepthImage;
    // Assemble container.
    containers::FrameFetchContainer<cv::Mat> stContainer(cvDepth, eFrameType);

    // Acquire lock on frame copy queue.
    std::unique_lock<std::shared_mutex> lkSchedulers(m_muPoolScheduleMutex);
    // Append frame fetch container to the schedule queue.
    m_qFrameCopySchedule.push(stContainer);
    // Release lock on the frame schedule queue.
    lkSchedulers.unlock();

    // Check if frame queue toggle has already been set.
    if (!m_bFramesQueued.load(std::memory_order_relaxed))
    {
        // Signify that the frame queue is not empty.
        m_bFramesQueued.store(true, std::memory_order_relaxed);
    }

    // Return the future from the promise stored in the container.
    return stContainer.pCopiedFrameStatus->get_future();
}

/******************************************************************************
 * @brief Requests a depth measure or image from the camera.
 *      Puts a frame pointer into a queue so a copy of a frame from the camera can be written to it.
 *      This image has the same shape as a grayscale image, but the values represent the depth in
 *      MILLIMETERS. The ZEDSDK will always return this measure in MILLIMETERS.
 *
 * @param cvGPUDepth - A reference to the cv::Mat to copy the depth frame to.
 * @param bRetrieveMeasure - False to get depth IMAGE instead of MEASURE. Do not use the 8-bit grayscale depth image
 *                  purposes other than displaying depth.
 * @return std::future<bool> - A future that should be waited on before the passed in frame is used.
 *                          Value will be true if frame was successfully retrieved.
 *
 * @author clayjay3 (claytonraycowen@gmail.com)
 * @date 2023-08-26
 ******************************************************************************/
std::future<bool> ZEDCam::RequestDepthCopy(cv::cuda::GpuMat& cvGPUDepth, const bool bRetrieveMeasure)
{
    // Create instance variables.
    PIXEL_FORMATS eFrameType;

    // Check if the container should be set to retrieve an image or a measure.
    bRetrieveMeasure ? eFrameType = eDepthMeasure : eFrameType = eDepthImage;
    // Assemble container.
    containers::FrameFetchContainer<cv::cuda::GpuMat> stContainer(cvGPUDepth, eFrameType);

    // Acquire lock on frame copy queue.
    std::unique_lock<std::shared_mutex> lkSchedulers(m_muPoolScheduleMutex);
    // Append frame fetch container to the schedule queue.
    m_qGPUFrameCopySchedule.push(stContainer);
    // Release lock on the frame schedule queue.
    lkSchedulers.unlock();

    // Check if frame queue toggle has already been set.
    if (!m_bFramesQueued.load(std::memory_order_relaxed))
    {
        // Signify that the frame queue is not empty.
        m_bFramesQueued.store(true, std::memory_order_relaxed);
    }

    // Return the future from the promise stored in the container.
    return stContainer.pCopiedFrameStatus->get_future();
}

/******************************************************************************
 * @brief Requests a point cloud image from the camera. This image has the same resolution as a normal
 *      image but with three XYZ values replacing the old color values in the 3rd dimension.
 *      The units and sign of the XYZ values are determined by ZED_MEASURE_UNITS and ZED_COORD_SYSTEM
 *      constants set in AutonomyConstants.h.
 *
 *      A 4th value in the 3rd dimension exists as a float32 storing the BGRA values. Each color value
 *      is 8-bits and is in this order:
 *                          00000000 00000000 00000000 00000000 = 32 bits (float32)
 *                              B       G         R       A
 *
 *      Puts a frame pointer into a queue so a copy of a frame from the camera can be written to it.
 *
 * @param cvPointCloud - A reference to the cv::Mat to copy the point cloud frame to.
 * @return std::future<bool> - A future that should be waited on before the passed in frame is used.
 *                          Value will be true if frame was successfully retrieved.
 *
 * @author clayjay3 (claytonraycowen@gmail.com)
 * @date 2023-08-26
 ******************************************************************************/
std::future<bool> ZEDCam::RequestPointCloudCopy(cv::Mat& cvPointCloud)
{
    // Assemble the FrameFetchContainer.
    containers::FrameFetchContainer<cv::Mat> stContainer(cvPointCloud, eXYZBGRA);

    // Acquire lock on frame copy queue.
    std::unique_lock<std::shared_mutex> lkSchedulers(m_muPoolScheduleMutex);
    // Append frame fetch container to the schedule queue.
    m_qFrameCopySchedule.push(stContainer);
    // Release lock on the frame schedule queue.
    lkSchedulers.unlock();

    // Check if frame queue toggle has already been set.
    if (!m_bFramesQueued.load(std::memory_order_relaxed))
    {
        // Signify that the frame queue is not empty.
        m_bFramesQueued.store(true, std::memory_order_relaxed);
    }

    // Return the future from the promise stored in the container.
    return stContainer.pCopiedFrameStatus->get_future();
}

/******************************************************************************
 * @brief Grabs a point cloud image from the camera. This image has the same resolution as a normal
 *      image but with three XYZ values replacing the old color values in the 3rd dimension.
 *      The units and sign of the XYZ values are determined by ZED_MEASURE_UNITS and ZED_COORD_SYSTEM
 *      constants set in AutonomyConstants.h.
 *
 *      A 4th value in the 3rd dimension exists as a float32 storing the BGRA values. Each color value
 *      is 8-bits and is in this order:
 *                          00000000 00000000 00000000 00000000 = 32 bits (float32)
 *                              B       G         R       A
 *
 *      Puts a frame pointer into a queue so a copy of a frame from the camera can be written to it.
 *
 * @param cvGPUPointCloud - A reference to the cv::Mat to copy the point cloud frame to.
 * @return std::future<bool> - A future that should be waited on before the passed in frame is used.
 *                          Value will be true if frame was successfully retrieved.
 *
 * @author clayjay3 (claytonraycowen@gmail.com)
 * @date 2023-08-26
 ******************************************************************************/
std::future<bool> ZEDCam::RequestPointCloudCopy(cv::cuda::GpuMat& cvGPUPointCloud)
{
    // Assemble the FrameFetchContainer.
    containers::FrameFetchContainer<cv::cuda::GpuMat> stContainer(cvGPUPointCloud, eXYZBGRA);

    // Acquire lock on frame copy queue.
    std::unique_lock<std::shared_mutex> lkSchedulers(m_muPoolScheduleMutex);
    // Append frame fetch container to the schedule queue.
    m_qGPUFrameCopySchedule.push(stContainer);
    // Release lock on the frame schedule queue.
    lkSchedulers.unlock();

    // Check if frame queue toggle has already been set.
    if (!m_bFramesQueued.load(std::memory_order_relaxed))
    {
        // Signify that the frame queue is not empty.
        m_bFramesQueued.store(true, std::memory_order_relaxed);
    }

    // Return the future from the promise stored in the container.
    return stContainer.pCopiedFrameStatus->get_future();
}

/******************************************************************************
 * @brief Resets the cameras X,Y,Z translation and Roll,Pitch,Yaw orientation back
 *      to 0. THINK CAREFULLY! Do you actually want to reset this? It will also realign
 *      the coordinate system to whichever way the camera happens to be facing.
 *
 * @return sl::ERROR_CODE - Status of the positional tracking reset.
 *
 * @author clayjay3 (claytonraycowen@gmail.com)
 * @date 2023-08-26
 ******************************************************************************/
sl::ERROR_CODE ZEDCam::ResetPositionalTracking()
{
    // Create new translation to set position back to zero.
    sl::Translation slZeroTranslation(0.0, 0.0, 0.0);
    // This will reset position and coordinate frame.
    sl::Rotation slZeroRotation;
    slZeroRotation.setEulerAngles(sl::float3(0.0, 0.0, 0.0), false);

    // Store new translation and rotation in a transform object.
    sl::Transform slZeroTransform(slZeroRotation, slZeroTranslation);

    // Acquire write lock.
    std::unique_lock<std::shared_mutex> lkSharedLock(m_muCameraMutex);
    // Reset the positional tracking location of the camera.
    return m_slCamera.resetPositionalTracking(slZeroTransform);
}

/******************************************************************************
 * @brief A vector containing CustomBoxObjectData objects. These objects simply store
 *      information about your detected objects from an external object detection model.
 *      You will need to take your inference results and package them into a sl::CustomBoxObjectData
 *      so the the ZEDSDK can properly interpret your detections.
 *
 *      Giving the bounding boxes of your detected objects to the ZEDSDK will enable positional
 *      tracking and velocity estimation for each object. Even when not in view. The IDs of objects
 *      will also become persistent.
 *
 * @param vCustomObjects - A vector of sl::CustomBoxObjectData objects.
 * @return sl::ERROR_CODE - The return status of ingestion.
 *
 * @author clayjay3 (claytonraycowen@gmail.com)
 * @date 2023-08-26
 ******************************************************************************/
sl::ERROR_CODE ZEDCam::TrackCustomBoxObjects(std::vector<ZedObjectData>& vCustomObjects)
{
    // Create instance variables.
    std::vector<sl::CustomBoxObjectData> vCustomBoxData;

    // Repack detection data into sl specific object.
    for (ZedObjectData stObjectData : vCustomObjects)
    {
        // Create new sl CustomBoxObjectData struct.
        sl::CustomBoxObjectData slCustomBox;
        std::vector<sl::uint2> vCorners;

        // Assign simple attributes.
        slCustomBox.unique_object_id = sl::String(stObjectData.GetObjectUUID().c_str());
        slCustomBox.label            = stObjectData.nClassNumber;
        slCustomBox.probability      = stObjectData.fConfidence;
        slCustomBox.is_grounded      = stObjectData.bObjectRemainsOnFloorPlane;
        // Repackage object corner data.
        vCorners.emplace_back(sl::uint2(stObjectData.CornerTL.nX, stObjectData.CornerTL.nY));
        vCorners.emplace_back(sl::uint2(stObjectData.CornerTR.nX, stObjectData.CornerTR.nY));
        vCorners.emplace_back(sl::uint2(stObjectData.CornerBL.nX, stObjectData.CornerBL.nY));
        vCorners.emplace_back(sl::uint2(stObjectData.CornerBR.nX, stObjectData.CornerBR.nY));
        slCustomBox.bounding_box_2d = vCorners;

        // Append repackaged object to vector.
        vCustomBoxData.emplace_back(slCustomBox);
    }

    // Acquire write lock.
    std::unique_lock<std::shared_mutex> lkSharedLock(m_muCameraMutex);
    // Give the custom box data to the zed api.
    sl::ERROR_CODE slReturnCode = m_slCamera.ingestCustomBoxObjects(vCustomBoxData);
    // Release lock.
    lkSharedLock.unlock();

    // Check if successful.
    if (slReturnCode == sl::ERROR_CODE::SUCCESS)
    {
        // Submit logger message.
        LOG_WARNING(logging::g_qSharedLogger,
                    "Failed to ingest new objects for camera {} ({})! sl::ERROR_CODE is: {}",
                    sl::toString(m_slCamera.getCameraInformation().camera_model).get(),
                    m_unCameraSerialNumber,
                    sl::toString(slReturnCode).get());
    }

    // Return error code.
    return slReturnCode;
}

/******************************************************************************
 * @brief Performs a hardware reset of the ZED2 or ZED2i camera.
 *
 * @return sl::ERROR_CODE - Whether or not the camera reboot was successful.
 *
 * @author clayjay3 (claytonraycowen@gmail.com)
 * @date 2023-08-26
 ******************************************************************************/
sl::ERROR_CODE ZEDCam::RebootCamera()
{
    // Acquire write lock.
    std::unique_lock<std::shared_mutex> lkSharedLock(m_muCameraMutex);
    // Reboot this camera and return the status code.
    return sl::Camera::reboot(m_unCameraSerialNumber);
}

/******************************************************************************
 * @brief Enable the positional tracking functionality of the camera.
 *
 * @param fExpectedCameraHeightFromFloorTolerance - The expected height of the camera from the floor.
 *              This aids with floor plane detection.
 * @return sl::ERROR_CODE - Whether or not positional tracking was successfully enabled.
 *
 * @author clayjay3 (claytonraycowen@gmail.com)
 * @date 2023-10-22
 ******************************************************************************/
sl::ERROR_CODE ZEDCam::EnablePositionalTracking(const float fExpectedCameraHeightFromFloorTolerance)
{
    // Assign member variable.
    m_fExpectedCameraHeightFromFloorTolerance = fExpectedCameraHeightFromFloorTolerance;

    // Acquire write lock.
    std::unique_lock<std::shared_mutex> lkSharedLock(m_muCameraMutex);
    // Enable pose tracking and store return code.
    sl::ERROR_CODE slReturnCode = m_slCamera.enablePositionalTracking(m_slPoseTrackingParams);
    // Release lock.
    lkSharedLock.unlock();

    // Check if positional tracking was enabled properly.
    if (slReturnCode != sl::ERROR_CODE::SUCCESS)
    {
        // Submit logger message.
        LOG_ERROR(logging::g_qSharedLogger,
                  "Failed to enabled positional tracking for camera {} ({})! sl::ERROR_CODE is: {}",
                  sl::toString(m_slCamera.getCameraInformation().camera_model).get(),
                  m_unCameraSerialNumber,
                  sl::toString(slReturnCode).get());
    }

    // Return error code.
    return slReturnCode;
}

/******************************************************************************
 * @brief Disable to positional tracking functionality of the camera.
 *
 *
 * @author clayjay3 (claytonraycowen@gmail.com)
 * @date 2023-08-26
 ******************************************************************************/
void ZEDCam::DisablePositionalTracking()
{
    // Acquire write lock.
    std::unique_lock<std::shared_mutex> lkSharedLock(m_muCameraMutex);
    // Disable pose tracking.
    m_slCamera.disablePositionalTracking();
}

/******************************************************************************
 * @brief Sets the pose of the positional tracking of the camera. XYZ will point
 *      in their respective directions according to ZED_COORD_SYSTEM defined in
 *      AutonomyConstants.h.
 *
 *      Warning: This method is slow and should not be called in a loop. Setting the pose
 *              will temporarily block the entire camera from grabbed or copying frames to
 *              new threads. This method should only be called occasionally when absolutely needed.
 *
 * @param dX - The X position of the camera in ZED_MEASURE_UNITS.
 * @param dY - The Y position of the camera in ZED_MEASURE_UNITS.
 * @param dZ - The Z position of the camera in ZED_MEASURE_UNITS.
 * @param dXO - The tilt of the camera around the X axis in degrees.
 * @param dYO - The tilt of the camera around the Y axis in degrees.
 * @param dZO - The tilt of the camera around the Z axis in degrees.
 * @return sl::ERROR_CODE - Whether or not the pose was set successfully.
 *
 * @author clayjay3 (claytonraycowen@gmail.com)
 * @date 2023-08-27
 ******************************************************************************/
sl::ERROR_CODE ZEDCam::SetPositionalPose(const double dX, const double dY, const double dZ, const double dXO, const double dYO, const double dZO)
{
    // Create new translation to set position back to user given values.
    sl::Translation slZeroTranslation(dX, dY, dZ);
    // This will reset position and coordinate frame.
    sl::Rotation slZeroRotation;
    slZeroRotation.setEulerAngles(sl::float3(dXO, dYO, dZO), false);

    // Store new translation and rotation in a transform object.
    sl::Transform slZeroTransform(slZeroRotation, slZeroTranslation);

    // Acquire write lock.
    std::unique_lock<std::shared_mutex> lkSharedLock(m_muCameraMutex);
    // Reset the positional tracking location of the camera.
    return m_slCamera.resetPositionalTracking(slZeroTransform);
}

/******************************************************************************
 * @brief Enabled the spatial mapping feature of the camera. Pose tracking will be
 *      enabled if it is not already.
 *
 * @param fTimeoutSeconds - The timeout used to wait for pose tracking to be on the OK state. Default is 10 seconds.
 * @return sl::ERROR_CODE - Whether or not spatial mapping was successfully enabled.
 *
 * @author clayjay3 (claytonraycowen@gmail.com)
 * @date 2023-08-27
 ******************************************************************************/
sl::ERROR_CODE ZEDCam::EnableSpatialMapping(const int nTimeoutSeconds)
{
    // Create instance variables.
    auto tmStartTime = std::chrono::steady_clock::now();
    sl::Pose slCameraPose;
    sl::ERROR_CODE slReturnCode;

    // Check if positional tracking is enabled.
    if (!m_slCamera.isPositionalTrackingEnabled())
    {
        // Enable positional tracking.
        this->EnablePositionalTracking();
    }

    // Wait for positional tracking state to be OK. Default Timeout of 10 seconds.
    while (m_slCamera.getPosition(slCameraPose) != sl::POSITIONAL_TRACKING_STATE::OK &&
           std::chrono::steady_clock::now() - tmStartTime <= std::chrono::seconds(nTimeoutSeconds))
    {
        // Sleep for one millisecond.
        std::this_thread::sleep_for(std::chrono::milliseconds(100));
    }

    // Final check if positional tracking was successfully enabled.
    if (m_slCamera.getPosition(slCameraPose) == sl::POSITIONAL_TRACKING_STATE::OK)
    {
        // Acquire write lock.
        std::unique_lock<std::shared_mutex> lkSharedLock(m_muCameraMutex);
        // Enable spatial mapping.
        slReturnCode = m_slCamera.enableSpatialMapping(m_slSpatialMappingParams);
        // Release lock.
        lkSharedLock.unlock();

        // Check if positional tracking was enabled properly.
        if (slReturnCode != sl::ERROR_CODE::SUCCESS)
        {
            // Submit logger message.
            LOG_ERROR(logging::g_qSharedLogger,
                      "Failed to enabled spatial mapping for camera {} ({})! sl::ERROR_CODE is: {}",
                      sl::toString(m_slCamera.getCameraInformation().camera_model).get(),
                      m_unCameraSerialNumber,
                      sl::toString(slReturnCode).get());
        }
    }
    else
    {
        // Submit logger message.
        LOG_ERROR(logging::g_qSharedLogger,
                  "Failed to enabled spatial mapping for camera {} ({}) because positional tracking could not be enabled! sl::ERROR_CODE is: {}",
                  sl::toString(m_slCamera.getCameraInformation().camera_model).get(),
                  m_unCameraSerialNumber,
                  sl::toString(slReturnCode).get());
    }

    // Return error code.
    return slReturnCode;
}

/******************************************************************************
 * @brief Disabled the spatial mapping feature of the camera.
 *
 *
 * @author clayjay3 (claytonraycowen@gmail.com)
 * @date 2023-08-27
 ******************************************************************************/
void ZEDCam::DisableSpatialMapping()
{
    // Acquire write lock.
    std::unique_lock<std::shared_mutex> lkSharedLock(m_muCameraMutex);
    // Disable spatial mapping.
    m_slCamera.disableSpatialMapping();
}

/******************************************************************************
 * @brief Enables the object detection and tracking feature of the camera.
 *
 * @return sl::ERROR_CODE - Whether or not object detection/tracking was successfully enabled.
 *
 * @author clayjay3 (claytonraycowen@gmail.com)
 * @date 2023-08-27
 ******************************************************************************/
sl::ERROR_CODE ZEDCam::EnableObjectDetection(const bool bEnableBatching)
{
    // Check if batching should be turned on.
    bEnableBatching ? m_slObjectDetectionBatchParams.enable = true : m_slObjectDetectionBatchParams.enable = false;
    // Give batch params to detection params.
    m_slObjectDetectionParams.batch_parameters = m_slObjectDetectionBatchParams;

    // Acquire write lock.
    std::unique_lock<std::shared_mutex> lkSharedLock(m_muCameraMutex);
    // Enable object detection.
    sl::ERROR_CODE slReturnCode = m_slCamera.enableObjectDetection(m_slObjectDetectionParams);
    // Release lock.
    lkSharedLock.unlock();

    // Check if positional tracking was enabled properly.
    if (slReturnCode != sl::ERROR_CODE::SUCCESS)
    {
        // Submit logger message.
        LOG_ERROR(logging::g_qSharedLogger,
                  "Failed to enabled object detection for camera {} ({})! sl::ERROR_CODE is: {}",
                  sl::toString(m_slCamera.getCameraInformation().camera_model).get(),
                  m_unCameraSerialNumber,
                  sl::toString(slReturnCode).get());
    }

    // Return error code.
    return slReturnCode;
}

/******************************************************************************
 * @brief Disables the object detection and tracking feature of the camera.
 *
 *
 * @author clayjay3 (claytonraycowen@gmail.com)
 * @date 2023-08-27
 ******************************************************************************/
void ZEDCam::DisableObjectDetection()
{
    // Acquire write lock.
    std::unique_lock<std::shared_mutex> lkSharedLock(m_muCameraMutex);
    // Disable object detection and tracking.
    m_slCamera.disableObjectDetection();
}

/******************************************************************************
 * @brief Accessor for the current status of the camera.
 *
 * @return true - Camera is currently opened and functional.
 * @return false - Camera is not opened and/or connected.
 *
 * @author clayjay3 (claytonraycowen@gmail.com)
 * @date 2023-08-27
 ******************************************************************************/
bool ZEDCam::GetCameraIsOpen()
{
    return m_slCamera.isOpened();
}

/******************************************************************************
 * @brief Accessor for if this ZED is storing it's frames in GPU memory.
 *
 * @return true - Using GPU memory for mats.
 * @return false - Using CPU memory for mats.
 *
 * @author ClayJay3 (claytonraycowen@gmail.com)
 * @date 2023-09-09
 ******************************************************************************/
bool ZEDCam::GetUsingGPUMem() const
{
    // Check if we are using GPU memory.
    if (m_slMemoryType == sl::MEM::GPU)
    {
        // Using GPU memory.
        return true;
    }
    else
    {
        // Not using GPU memory.
        return false;
    }
}

/******************************************************************************
 * @brief Accessor for the model enum from the ZEDSDK and represents the camera model as a string.
 *
 * @return std::string - The model of the zed camera.
 *      Possible values: ZED, ZED_MINI, ZED_2, ZED_2i, ZED_X, ZED_X_MINI, UNDEFINED_UNKNOWN
 *
 * @author clayjay3 (claytonraycowen@gmail.com)
 * @date 2023-08-27
 ******************************************************************************/
std::string ZEDCam::GetCameraModel()
{
    // Declare instance variables.
    std::string szCameraModel;

    // Check if the camera is opened.
    if (m_slCamera.isOpened())
    {
        // Convert camera model to a string.
        szCameraModel = sl::toString(m_slCamera.getCameraInformation().camera_model).get();
    }
    else
    {
        // Set the model string to show camera isn't opened.
        szCameraModel = "NOT_OPENED";
    }

    // Return model of camera represented as string.
    return szCameraModel;
}

/******************************************************************************
 * @brief Accessor for the camera's serial number.
 *
 * @return unsigned int - The serial number of the camera.
 *
 * @author clayjay3 (claytonraycowen@gmail.com)
 * @date 2023-08-27
 ******************************************************************************/
unsigned int ZEDCam::GetCameraSerial()
{
    // Return connected camera serial number.
    return m_unCameraSerialNumber;
}

/******************************************************************************
 * @brief Requests the current pose of the camera relative to it's start pose or the origin of the set pose.
 *      Puts a Pose pointer into a queue so a copy of the pose from the camera can be written to it.
 *      If positional tracking is not enabled, this method will return false and the sl::Pose may be uninitialized.
 *
 * @param slPose - A reference to the sl::Pose object to copy the current camera pose to.
 * @return std::future<bool> - A future that should be waited on before the passed in sl::Pose is used.
 *                          Value will be true if data was successfully retrieved.
 *
 * @author clayjay3 (claytonraycowen@gmail.com)
 * @date 2023-08-27
 ******************************************************************************/
std::future<bool> ZEDCam::RequestPositionalPoseCopy(sl::Pose& slPose)
{
    // Check if positional tracking has been enabled.
    if (m_slCamera.isPositionalTrackingEnabled())
    {
        // Assemble the data container.
        containers::DataFetchContainer<sl::Pose> stContainer(slPose);

        // Acquire lock on pose copy queue.
        std::unique_lock<std::shared_mutex> lkSchedulers(m_muPoolScheduleMutex);
        // Append data fetch container to the schedule queue.
        m_qPoseCopySchedule.push(stContainer);
        // Release lock on the pose schedule queue.
        lkSchedulers.unlock();

        // Check if pose queue toggle has already been set.
        if (!m_bPosesQueued.load(std::memory_order_relaxed))
        {
            // Signify that the pose queue is not empty.
            m_bPosesQueued.store(true, std::memory_order_relaxed);
        }

        // Return the future from the promise stored in the container.
        return stContainer.pCopiedDataStatus->get_future();
    }
    else
    {
        // Submit logger message.
        LOG_WARNING(logging::g_qSharedLogger, "Attempted to get ZED positional pose but positional tracking is not enabled!");

        // Create dummy promise to return the future.
        std::promise<bool> pmDummyPromise;
        std::future<bool> fuDummyFuture = pmDummyPromise.get_future();
        // Set future value.
        pmDummyPromise.set_value(false);

        // Return unsuccessful.
        return fuDummyFuture;
    }
}

/******************************************************************************
 * @brief Requests the current floor plane of the camera relative to it's current pose.
 *      Puts a Plane pointer into a queue so a copy of the floor plane from the camera can be written to it.
 *      If positional tracking is not enabled, this method will return false and the sl::Plane may be uninitialized.
 *
 * @param slPlane - A reference to the sl::Plane object to copy the current camera floor plane to.
 * @return std::future<bool> - A future that should be waited on before the passed in sl::Plane is used.
 *                          Value will be true if data was successfully retrieved.
 *
 * @author clayjay3 (claytonraycowen@gmail.com)
 * @date 2023-10-22
 ******************************************************************************/
std::future<bool> ZEDCam::RequestFloorPlaneCopy(sl::Plane& slPlane)
{
    // Check if positional tracking has been enabled.
    if (m_slCamera.isPositionalTrackingEnabled())
    {
        // Assemble the data container.
        containers::DataFetchContainer<sl::Plane> stContainer(slPlane);

        // Acquire lock on pose copy queue.
        std::unique_lock<std::shared_mutex> lkSchedulers(m_muPoolScheduleMutex);
        // Append data fetch container to the schedule queue.
        m_qPlaneCopySchedule.push(stContainer);
        // Release lock on the pose schedule queue.
        lkSchedulers.unlock();

        // Check if pose queue toggle has already been set.
        if (!m_bFloorsQueued.load(std::memory_order_relaxed))
        {
            // Signify that the pose queue is not empty.
            m_bFloorsQueued.store(true, std::memory_order_relaxed);
        }

        // Return the future from the promise stored in the container.
        return stContainer.pCopiedDataStatus->get_future();
    }
    else
    {
        // Submit logger message.
        LOG_WARNING(logging::g_qSharedLogger, "Attempted to get ZED floor plane but positional tracking is not enabled!");

        // Create dummy promise to return the future.
        std::promise<bool> pmDummyPromise;
        std::future<bool> fuDummyFuture = pmDummyPromise.get_future();
        // Set future value.
        pmDummyPromise.set_value(false);

        // Return unsuccessful.
        return fuDummyFuture;
    }
}

/******************************************************************************
 * @brief Accessor for if the positional tracking functionality of the camera has been enabled.
 *
 * @return true - Positional tracking is enabled.
 * @return false - Positional tracking is not enabled.
 *
 * @author clayjay3 (claytonraycowen@gmail.com)
 * @date 2023-08-27
 ******************************************************************************/
bool ZEDCam::GetPositionalTrackingEnabled()
{
    return m_slCamera.isPositionalTrackingEnabled();
}

/******************************************************************************
 * @brief Accessor for the current state of the camera's spatial mapping feature.
 *
 * @return sl::SPATIAL_MAPPING_STATE - The enum value of the spatial mapping state.
 *
 * @author clayjay3 (claytonraycowen@gmail.com)
 * @date 2023-08-27
 ******************************************************************************/
sl::SPATIAL_MAPPING_STATE ZEDCam::GetSpatialMappingState()
{
    // Return the current spatial mapping state of the camera.
    return m_slCamera.getSpatialMappingState();
}

/******************************************************************************
 * @brief Retrieve the built spatial map from the camera. Spatial mapping must be enabled.
 *  This method takes in an std::future<sl::FusedPointCloud> to eventually store the map in.
 *  It returns a enum code representing the successful scheduling of building the map.
 *  Any code other than SPATIAL_MAPPING_STATE::OK means the future will never be filled.
 *
 * @param std::future<sl::Mesh> - The future to eventually store the map in.
 * @return sl::SPATIAL_MAPPING_STATE - Whether or not the building of the map was successfully scheduled.
 *          Anything other than OK means the future will never be filled.
 *
 * @author clayjay3 (claytonraycowen@gmail.com)
 * @date 2023-08-27
 ******************************************************************************/
sl::SPATIAL_MAPPING_STATE ZEDCam::ExtractSpatialMapAsync(std::future<sl::Mesh>& fuMeshFuture)
{
    // Get and store current state of spatial mapping.
    sl::SPATIAL_MAPPING_STATE slReturnState = m_slCamera.getSpatialMappingState();

    // Check if spatial mapping has been enabled and ready
    if (slReturnState == sl::SPATIAL_MAPPING_STATE::OK)
    {
        // Request that the ZEDSDK begin processing the spatial map for export.
        m_slCamera.requestSpatialMapAsync();

        // Start an async thread to wait for spatial map processing to finish. Return resultant future object.
        fuMeshFuture = std::async(std::launch::async,
                                  [this]()
                                  {
                                      // Create instance variables.
                                      sl::Mesh slSpatialMap;

                                      // Loop until map is finished generating.
                                      while (m_slCamera.getSpatialMapRequestStatusAsync() == sl::ERROR_CODE::FAILURE)
                                      {
                                          // Sleep for 10ms.
                                          std::this_thread::sleep_for(std::chrono::milliseconds(10));
                                      }

                                      // Check if the spatial map was exported successfully.
                                      if (m_slCamera.getSpatialMapRequestStatusAsync() == sl::ERROR_CODE::SUCCESS)
                                      {
                                          // Get and store the spatial map.
                                          m_slCamera.retrieveSpatialMapAsync(slSpatialMap);

                                          // Return spatial map.
                                          return slSpatialMap;
                                      }
                                      else
                                      {
                                          // Submit logger message.
                                          LOG_ERROR(logging::g_qSharedLogger,
                                                    "Failed to extract ZED spatial map. sl::ERROR_CODE is: {}",
                                                    sl::toString(m_slCamera.getSpatialMapRequestStatusAsync()).get());

                                          // Return empty point cloud.
                                          return sl::Mesh();
                                      }
                                  });
    }
    else
    {
        // Submit logger message.
        LOG_WARNING(logging::g_qSharedLogger, "ZED spatial mapping was never enabled, can't extract spatial map!");
    }

    // Return current spatial mapping state.
    return slReturnState;
}

/******************************************************************************
 * @brief Accessor for if the cameras object detection and tracking feature is enabled.
 *
 * @return true - Object detection and tracking is enabled.
 * @return false - Object detection and tracking is not enabled.
 *
 * @author clayjay3 (claytonraycowen@gmail.com)
 * @date 2023-08-27
 ******************************************************************************/
bool ZEDCam::GetObjectDetectionEnabled()
{
    return m_slCamera.isObjectDetectionEnabled();
}

/******************************************************************************
 * @brief Requests a current copy of the tracked objects from the camera.
 *      Puts a pointer to a vector containing sl::ObjectData into a queue so a copy of a frame from the camera can be written to it.
 *
 * @param vObjectData - A vector that will have data copied to it containing sl::ObjectData objects.
 * @return std::future<bool> - A future that should be waited on before the passed in vector is used.
 *                          Value will be true if data was successfully retrieved.
 *
 * @author clayjay3 (claytonraycowen@gmail.com)
 * @date 2023-08-27
 ******************************************************************************/
std::future<bool> ZEDCam::RequestObjectsCopy(std::vector<sl::ObjectData>& vObjectData)
{
    // Check if object detection has been enabled.
    if (m_slCamera.isObjectDetectionEnabled())
    {
        // Assemble the data container.
        containers::DataFetchContainer<std::vector<sl::ObjectData>> stContainer(vObjectData);

        // Acquire lock on object copy queue.
        std::unique_lock<std::shared_mutex> lkSchedulers(m_muPoolScheduleMutex);
        // Append data fetch container to the schedule queue.
        m_qObjectDataCopySchedule.push(stContainer);
        // Release lock on the object schedule queue.
        lkSchedulers.unlock();

        // Check if object queue toggle has already been set.
        if (!m_bObjectsQueued.load(std::memory_order_relaxed))
        {
            // Signify that the object queue is not empty.
            m_bObjectsQueued.store(true, std::memory_order_relaxed);
        }

        // Return the future from the promise stored in the container.
        return stContainer.pCopiedDataStatus->get_future();
    }
    else
    {
        // Submit logger message.
        LOG_WARNING(logging::g_qSharedLogger, "Attempted to get ZED object data but object detection/tracking is not enabled!");

        // Create dummy promise to return the future.
        std::promise<bool> pmDummyPromise;
        std::future<bool> fuDummyFuture = pmDummyPromise.get_future();
        // Set future value.
        pmDummyPromise.set_value(false);

        // Return unsuccessful.
        return fuDummyFuture;
    }
}

/******************************************************************************
 * @brief If batching is enabled, this requests the normal objects and passes them to
 *  the the internal batching queue of the zed api. This performs short-term re-identification
 *  with deep learning and trajectories filtering. Batching must have been set to enabled when
 *  EnableObjectDetection() was called. Most of the time the vector will be empty and will be
 *  filled every ZED_OBJDETECTION_BATCH_LATENCY.
 *
 * @param vBatchedObjectData - A vector containing objects of sl::ObjectsBatch object that will
 *                              have object data copied to.
 * @return std::future<bool> - A future that should be waited on before the passed in vector is used.
 *                          Value will be true if data was successfully retrieved.
 *
 * @author clayjay3 (claytonraycowen@gmail.com)
 * @date 2023-08-30
 ******************************************************************************/
std::future<bool> ZEDCam::RequestBatchedObjectsCopy(std::vector<sl::ObjectsBatch>& vBatchedObjectData)
{
    // Check if object detection and batching has been enabled.
    if (m_slCamera.isObjectDetectionEnabled() && m_slObjectDetectionBatchParams.enable)
    {
        // Assemble the data container.
        containers::DataFetchContainer<std::vector<sl::ObjectsBatch>> stContainer(vBatchedObjectData);

        // Acquire lock on batched object copy queue.
        std::unique_lock<std::shared_mutex> lkSchedulers(m_muPoolScheduleMutex);
        // Append data fetch container to the schedule queue.
        m_qObjectBatchedDataCopySchedule.push(stContainer);
        // Release lock on the data schedule queue.
        lkSchedulers.unlock();

        // Check if batched object queue toggle has already been set.
        if (!m_bBatchedObjectsQueued.load(std::memory_order_relaxed))
        {
            // Signify that the batched object queue is not empty.
            m_bBatchedObjectsQueued.store(true, std::memory_order_relaxed);
        }

        // Return the future from the promise stored in the container.
        return stContainer.pCopiedDataStatus->get_future();
    }
    else
    {
        // Submit logger message.
        LOG_WARNING(logging::g_qSharedLogger, "Attempted to get ZED batched object data but object detection/tracking is not enabled!");

        // Create dummy promise to return the future.
        std::promise<bool> pmDummyPromise;
        std::future<bool> fuDummyFuture = pmDummyPromise.get_future();
        // Set future value.
        pmDummyPromise.set_value(false);

        // Return unsuccessful.
        return fuDummyFuture;
    }
}<|MERGE_RESOLUTION|>--- conflicted
+++ resolved
@@ -239,7 +239,6 @@
         // Check if new frame was computed successfully.
         if (slReturnCode == sl::ERROR_CODE::SUCCESS)
         {
-<<<<<<< HEAD
             // Check if it's necessary to update frames.
             if (m_bFramesQueued.load(std::memory_order_relaxed))
             {
@@ -252,7 +251,7 @@
                     LOG_WARNING(logging::g_qSharedLogger,
                                 "Unable to retrieve new frame image for stereo camera {} ({})! sl::ERROR_CODE is: {}",
                                 sl::toString(m_slCamera.getCameraInformation().camera_model).get(),
-                                m_slCamera.getCameraInformation().serial_number,
+                                m_unCameraSerialNumber,
                                 sl::toString(slReturnCode).get());
                 }
 
@@ -265,62 +264,9 @@
                     LOG_WARNING(logging::g_qSharedLogger,
                                 "Unable to retrieve new depth measure for stereo camera {} ({})! sl::ERROR_CODE is: {}",
                                 sl::toString(m_slCamera.getCameraInformation().camera_model).get(),
-                                m_slCamera.getCameraInformation().serial_number,
+                                m_unCameraSerialNumber,
                                 sl::toString(slReturnCode).get());
                 }
-=======
-            // Grab regular image and store it in member variable.
-            slReturnCode = m_slCamera.retrieveImage(m_slFrame, constants::ZED_RETRIEVE_VIEW, m_slMemoryType, sl::Resolution(m_nPropResolutionX, m_nPropResolutionY));
-            // Check that the regular frame was retrieved successfully.
-            if (slReturnCode != sl::ERROR_CODE::SUCCESS)
-            {
-                // Submit logger message.
-                LOG_WARNING(logging::g_qSharedLogger,
-                            "Unable to retrieve new frame image for stereo camera {} ({})! sl::ERROR_CODE is: {}",
-                            sl::toString(m_slCamera.getCameraInformation().camera_model).get(),
-                            m_unCameraSerialNumber,
-                            sl::toString(slReturnCode).get());
-            }
-
-            // Grab depth measure and store it in member variable.
-            slReturnCode = m_slCamera.retrieveMeasure(m_slDepthMeasure, m_slDepthMeasureType, m_slMemoryType, sl::Resolution(m_nPropResolutionX, m_nPropResolutionY));
-            // Check that the regular frame was retrieved successfully.
-            if (slReturnCode != sl::ERROR_CODE::SUCCESS)
-            {
-                // Submit logger message.
-                LOG_WARNING(logging::g_qSharedLogger,
-                            "Unable to retrieve new depth measure for stereo camera {} ({})! sl::ERROR_CODE is: {}",
-                            sl::toString(m_slCamera.getCameraInformation().camera_model).get(),
-                            m_unCameraSerialNumber,
-                            sl::toString(slReturnCode).get());
-            }
-
-            // Grab depth grayscale image and store it in member variable.
-            slReturnCode = m_slCamera.retrieveImage(m_slDepthImage, sl::VIEW::DEPTH, m_slMemoryType, sl::Resolution(m_nPropResolutionX, m_nPropResolutionY));
-            // Check that the regular frame was retrieved successfully.
-            if (slReturnCode != sl::ERROR_CODE::SUCCESS)
-            {
-                // Submit logger message.
-                LOG_WARNING(logging::g_qSharedLogger,
-                            "Unable to retrieve new depth image for stereo camera {} ({})! sl::ERROR_CODE is: {}",
-                            sl::toString(m_slCamera.getCameraInformation().camera_model).get(),
-                            m_unCameraSerialNumber,
-                            sl::toString(slReturnCode).get());
-            }
-
-            // Grab regular resized image and store it in member variable.
-            slReturnCode = m_slCamera.retrieveMeasure(m_slPointCloud, sl::MEASURE::XYZBGRA, m_slMemoryType, sl::Resolution(m_nPropResolutionX, m_nPropResolutionY));
-            // Check that the regular frame was retrieved successfully.
-            if (slReturnCode != sl::ERROR_CODE::SUCCESS)
-            {
-                // Submit logger message.
-                LOG_WARNING(logging::g_qSharedLogger,
-                            "Unable to retrieve new point cloud for stereo camera {} ({})! sl::ERROR_CODE is: {}",
-                            sl::toString(m_slCamera.getCameraInformation().camera_model).get(),
-                            m_unCameraSerialNumber,
-                            sl::toString(slReturnCode).get());
-            }
->>>>>>> bcdc3231
 
                 // Grab depth grayscale image and store it in member variable.
                 slReturnCode = m_slCamera.retrieveImage(m_slDepthImage, sl::VIEW::DEPTH, m_slMemoryType, sl::Resolution(m_nPropResolutionX, m_nPropResolutionY));
@@ -331,13 +277,8 @@
                     LOG_WARNING(logging::g_qSharedLogger,
                                 "Unable to retrieve new depth image for stereo camera {} ({})! sl::ERROR_CODE is: {}",
                                 sl::toString(m_slCamera.getCameraInformation().camera_model).get(),
-<<<<<<< HEAD
-                                m_slCamera.getCameraInformation().serial_number,
+                                m_unCameraSerialNumber,
                                 sl::toString(slReturnCode).get());
-=======
-                                m_unCameraSerialNumber,
-                                sl::toString(slPoseTrackReturnCode).get());
->>>>>>> bcdc3231
                 }
 
                 // Grab regular resized image and store it in member variable.
@@ -369,7 +310,7 @@
                         LOG_WARNING(logging::g_qSharedLogger,
                                     "Unable to retrieve new positional tracking pose for stereo camera {} ({})! sl::POSITIONAL_TRACKING_STATE is: {}",
                                     sl::toString(m_slCamera.getCameraInformation().camera_model).get(),
-                                    m_slCamera.getCameraInformation().serial_number,
+                                    m_unCameraSerialNumber,
                                     sl::toString(slPoseTrackReturnCode).get());
                     }
                 }
@@ -390,7 +331,7 @@
                         LOG_WARNING(logging::g_qSharedLogger,
                                     "Unable to retrieve new floor plane for stereo camera {} ({})! sl::ERROR_CODE is: {}",
                                     sl::toString(m_slCamera.getCameraInformation().camera_model).get(),
-                                    m_slCamera.getCameraInformation().serial_number,
+                                    m_unCameraSerialNumber,
                                     sl::toString(slReturnCode).get());
                     }
                 }
@@ -402,7 +343,7 @@
                 LOG_WARNING(logging::g_qSharedLogger,
                             "Unable to retrieve new positional tracking pose or floor plane for stereo camera {} ({})! Positional tracking is disabled!",
                             sl::toString(m_slCamera.getCameraInformation().camera_model).get(),
-                            m_slCamera.getCameraInformation().serial_number);
+                            m_unCameraSerialNumber);
             }
 
             // Check if object detection is enabled and objects are being requested.
@@ -420,7 +361,7 @@
                         LOG_WARNING(logging::g_qSharedLogger,
                                     "Unable to retrieve new object data for stereo camera {} ({})! sl::ERROR_CODE is: {}",
                                     sl::toString(m_slCamera.getCameraInformation().camera_model).get(),
-                                    m_slCamera.getCameraInformation().serial_number,
+                                    m_unCameraSerialNumber,
                                     sl::toString(slReturnCode).get());
                     }
                 }
@@ -448,7 +389,7 @@
                     LOG_WARNING(logging::g_qSharedLogger,
                                 "Unable to retrieve new batched object data for stereo camera {} ({})! Batched object detection is disabled!",
                                 sl::toString(m_slCamera.getCameraInformation().camera_model).get(),
-                                m_slCamera.getCameraInformation().serial_number);
+                                m_unCameraSerialNumber);
                 }
             }
             // Detection not enabled, but got requests.
@@ -458,7 +399,7 @@
                 LOG_WARNING(logging::g_qSharedLogger,
                             "Unable to retrieve new object data for stereo camera {} ({})! Object detection is disabled!",
                             sl::toString(m_slCamera.getCameraInformation().camera_model).get(),
-                            m_slCamera.getCameraInformation().serial_number);
+                            m_unCameraSerialNumber);
             }
 
             // Release camera lock.
