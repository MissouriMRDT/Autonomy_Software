\dir src

# SRC Directory

The **src** directory is the main source code directory of the Rover project. It contains several subdirectories that organize the different components and functionalities of the project.

## Directory Structure

The **src** directory is structured as follows:

- **algorithms**: This directory contains the C++ files related to the algorithms used in the Rover project. Refer to the [algorithms/README.md](algorithms/README.md) for more details on organizing files within this directory.

<<<<<<< HEAD
- **drivers**: This directory contains the C++ files related to physical systems, boards, microcontrollers, or sensors used in the rover project. Refer to the [drivers/README.md](drivers/README.md) for more details on organizing files within this directory.

- **interfaces**: This directory stores files representing the abstract classes or interfaces that define the contract for specific functionalities or modules within the project. Refer to the [interfaces/README.md](interfaces/README.md) for more details on organizing files within this directory.
=======
- **interfaces**: This directory contains the C++ files related to physical systems, boards, microcontrollers, or sensors used in the Rover project. Refer to the [interfaces/README.md](interfaces/README.md) for more details on organizing files within this directory.
>>>>>>> 0730136c

- **states**: This directory contains the C++ files related to the state machine code of the Rover project. Refer to the [states/README.md](states/README.md) for more details on organizing files within this directory.

<<<<<<< HEAD
- **threads**: This directory stores files representing the main classes of different modules, each of which will spawn its own thread for parallel execution. Refer to the [threads/README.md](threads/README.md) for more details on organizing files within this directory.

- **util**: This directory contains utility scripts and helper functions used in the rover project. Refer to the [util/README.md](util/README.md) for more details on organizing files within this directory.
=======
- **util**: This directory contains utility scripts and helper functions used in the Rover project. Refer to the [util/README.md](util/README.md) for more details on organizing files within this directory.
>>>>>>> 0730136c

- **vision**: This directory contains the C++ files related to vision processing or computer vision algorithms used in the Rover project. Refer to the [vision/README.md](vision/README.md) for more details on organizing files within this directory.

Each subdirectory within **src** may have its own specific file organization and guidelines as described in their respective README files.

## Usage

The **src** directory is where the core source code of the Rover project resides. It contains the implementation of algorithms, interfaces, states, utilities, and vision-related functionality.

Developers should regularly update and maintain the code within this directory, following the guidelines provided in the subdirectory README files.

Make sure to adhere to good software development practices, such as modularization, code readability, documentation, and version control, to ensure the maintainability and scalability of the Rover project.

Happy coding and developing within the **src** directory!<|MERGE_RESOLUTION|>--- conflicted
+++ resolved
@@ -10,23 +10,15 @@
 
 - **algorithms**: This directory contains the C++ files related to the algorithms used in the Rover project. Refer to the [algorithms/README.md](algorithms/README.md) for more details on organizing files within this directory.
 
-<<<<<<< HEAD
-- **drivers**: This directory contains the C++ files related to physical systems, boards, microcontrollers, or sensors used in the rover project. Refer to the [drivers/README.md](drivers/README.md) for more details on organizing files within this directory.
+- **drivers**: This directory contains the C++ files related to physical systems, boards, microcontrollers, or sensors used in the Rover project. Refer to the [drivers/README.md](drivers/README.md) for more details on organizing files within this directory.
 
 - **interfaces**: This directory stores files representing the abstract classes or interfaces that define the contract for specific functionalities or modules within the project. Refer to the [interfaces/README.md](interfaces/README.md) for more details on organizing files within this directory.
-=======
-- **interfaces**: This directory contains the C++ files related to physical systems, boards, microcontrollers, or sensors used in the Rover project. Refer to the [interfaces/README.md](interfaces/README.md) for more details on organizing files within this directory.
->>>>>>> 0730136c
 
 - **states**: This directory contains the C++ files related to the state machine code of the Rover project. Refer to the [states/README.md](states/README.md) for more details on organizing files within this directory.
 
-<<<<<<< HEAD
 - **threads**: This directory stores files representing the main classes of different modules, each of which will spawn its own thread for parallel execution. Refer to the [threads/README.md](threads/README.md) for more details on organizing files within this directory.
 
-- **util**: This directory contains utility scripts and helper functions used in the rover project. Refer to the [util/README.md](util/README.md) for more details on organizing files within this directory.
-=======
 - **util**: This directory contains utility scripts and helper functions used in the Rover project. Refer to the [util/README.md](util/README.md) for more details on organizing files within this directory.
->>>>>>> 0730136c
 
 - **vision**: This directory contains the C++ files related to vision processing or computer vision algorithms used in the Rover project. Refer to the [vision/README.md](vision/README.md) for more details on organizing files within this directory.
 
