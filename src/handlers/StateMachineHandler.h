/******************************************************************************
 * @brief Defines the StateMachineHandler class.
 *
 * @file StateMachineHandler.h
 * @author Eli Byrd (edbgkk@mst.edu)
 * @date 2024-01-17
 *
 * @copyright Copyright Mars Rover Design Team 2024 - All Rights Reserved
 ******************************************************************************/

#ifndef STATEMACHINEHANDLER_H
#define STATEMACHINEHANDLER_H

#include "./CameraHandler.h"

#include "../states/ApproachingMarkerState.h"
#include "../states/ApproachingObjectState.h"
#include "../states/AvoidanceState.h"
#include "../states/IdleState.h"
#include "../states/NavigatingState.h"
#include "../states/ReversingState.h"
#include "../states/SearchPatternState.h"
#include "../states/StuckState.h"
#include "../states/VerifyingMarkerState.h"
#include "../states/VerifyingObjectState.h"
#include "../states/VerifyingPositionState.h"

/// \cond
#include <RoveComm/RoveComm.h>
#include <RoveComm/RoveCommManifest.h>
#include <atomic>
#include <shared_mutex>

/// \endcond

/******************************************************************************
 * @brief The StateMachineHandler class serves as the main state machine for
 *        Autonomy Software. It will handle all state transitions and run the
 *        logic for each state.
 *
 *
 * @author Eli Byrd (edbgkk@mst.edu)
 * @date 2024-01-17
 ******************************************************************************/
class StateMachineHandler : private AutonomyThread<void>
{
    private:
        /////////////////////////////////////////
        // Declare private class member variables.
        /////////////////////////////////////////
        std::shared_ptr<statemachine::State> m_pCurrentState;
        std::shared_ptr<statemachine::State> m_pPreviousState;
        std::unordered_map<statemachine::States, std::shared_ptr<statemachine::State>> m_umSavedStates;
        std::shared_mutex m_muStateMutex;
        std::shared_mutex m_muEventMutex;
        std::atomic_bool m_bSwitchingStates;
        ZEDCam* m_pMainCam;
        geoops::GPSCoordinate m_stCurrentGPSLocation;

        /////////////////////////////////////////
        // Declare private class methods.
        /////////////////////////////////////////
        std::shared_ptr<statemachine::State> CreateState(statemachine::States eState);
        void ChangeState(statemachine::States eNextState, const bool bSaveCurrentState = false);
        void SaveCurrentState();
        void ThreadedContinuousCode() override;
        void PooledLinearCode() override;

        /******************************************************************************
         * @brief Callback function used to trigger the start of autonomy. No matter what
         *      state we are in, signal a StartAutonomy Event.
         *
         *
         * @author clayjay3 (claytonraycowen@gmail.com)
         * @date 2024-03-15
         ******************************************************************************/
        const std::function<void(const rovecomm::RoveCommPacket<uint8_t>&, const sockaddr_in&)> AutonomyStartCallback =
            [this](const rovecomm::RoveCommPacket<uint8_t>& stPacket, const sockaddr_in& stdAddr)
        {
            // Not using this.
            (void) stPacket;
            (void) stdAddr;

            // Submit logger message.
            LOG_INFO(logging::g_qSharedLogger, "Incoming Packet: Start Autonomy!");

            // Signal statemachine handler with Start event.
            this->HandleEvent(statemachine::Event::eStart);
        };

        /******************************************************************************
         * @brief Callback function used to trigger autonomy to stop. No matter what
         *      state we are in, signal an Abort Event.
         *
         *
         * @author clayjay3 (claytonraycowen@gmail.com)
         * @date 2024-03-15
         ******************************************************************************/
        const std::function<void(const rovecomm::RoveCommPacket<uint8_t>&, const sockaddr_in&)> AutonomyStopCallback =
            [this](const rovecomm::RoveCommPacket<uint8_t>& stPacket, const sockaddr_in& stdAddr)
        {
            // Not using this.
            (void) stPacket;
            (void) stdAddr;

            // Submit logger message.
            LOG_INFO(logging::g_qSharedLogger, "Incoming Packet: Abort Autonomy!");

            // Signal statemachine handler with stop event.
            this->HandleEvent(statemachine::Event::eAbort, true);
        };

        /******************************************************************************
         * @brief Callback function used to force autonomy into Idle state if battery voltage gets too low.
         *      No matter what state we are in, signal an Abort Event.
         *
         *
         * @author clayjay3 (claytonraycowen@gmail.com)
         * @date 2024-04-04
         ******************************************************************************/
        const std::function<void(const rovecomm::RoveCommPacket<float>&, const sockaddr_in&)> PMSCellVoltageCallback =
            [this](const rovecomm::RoveCommPacket<float>& stPacket, const sockaddr_in& stdAddr)
        {
            // Not using this.
            (void) stdAddr;

            // Create instance variables.
            double dTotalCellVoltages   = 0.0;
            int nValidCellVoltageValues = 0;

            // Loop through voltage values and average all of the valid ones.
            for (int nIter = 0; nIter < stPacket.unDataCount; ++nIter)
            {
                // Check if the voltage values is greater than at least 0.1.
                if (stPacket.vData[nIter] >= 0.1)
                {
                    // Add cell voltage value to total.
                    dTotalCellVoltages += stPacket.vData[nIter];
                    // Increment voltage voltage counter.
                    ++nValidCellVoltageValues;
                }
            }
            // Calculate average cell voltage.
            double dAverageCellVoltage = dTotalCellVoltages / nValidCellVoltageValues;

            // Submit logger message.
            LOG_DEBUG(logging::g_qSharedLogger, "Incoming Packet: PMS Cell Voltages. Average voltage is: {}", dAverageCellVoltage);

            // Check if voltage is above the safe minimum for lithium ion batteries.
            if (dAverageCellVoltage < constants::BATTERY_MINIMUM_CELL_VOLTAGE && this->GetCurrentState() != statemachine::States::eIdle &&
                constants::BATTERY_CHECKS_ENABLED)
            {
                // Submit logger message.
                LOG_CRITICAL(logging::g_qSharedLogger,
                             "Incoming PMS Packet: Average cell voltage is {} which is below the safe minimum of {}. Entering Idle state...",
                             dAverageCellVoltage,
                             constants::BATTERY_MINIMUM_CELL_VOLTAGE);

                // Signal statemachine handler with stop event.
                this->HandleEvent(statemachine::Event::eAbort, true);
            }
        };

    public:
        /////////////////////////////////////////
        // Declare public class methods and variables.
        /////////////////////////////////////////
        StateMachineHandler();
        ~StateMachineHandler();

        void StartStateMachine();
        void StopStateMachine();

        void HandleEvent(statemachine::Event eEvent, const bool bSaveCurrentState = false);

        void ClearSavedStates();
        statemachine::States GetCurrentState() const;
        statemachine::States GetPreviousState() const;

<<<<<<< HEAD
        void RealignZEDPosition(CameraHandler::ZEDCamName eCameraName, const geoops::UTMCoordinate& stNewCameraPosition, const double dNewCameraHeading);
=======
>>>>>>> 9b844c46

        using AutonomyThread::GetIPS;
};

#endif    // STATEMACHINEHANDLER_H<|MERGE_RESOLUTION|>--- conflicted
+++ resolved
@@ -177,11 +177,7 @@
         statemachine::States GetCurrentState() const;
         statemachine::States GetPreviousState() const;
 
-<<<<<<< HEAD
         void RealignZEDPosition(CameraHandler::ZEDCamName eCameraName, const geoops::UTMCoordinate& stNewCameraPosition, const double dNewCameraHeading);
-=======
->>>>>>> 9b844c46
-
         using AutonomyThread::GetIPS;
 };
 
