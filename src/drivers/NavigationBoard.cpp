--- conflicted
+++ resolved
@@ -1,171 +1,162 @@
-/******************************************************************************
- * @brief Implements NavigationBoard class.
- *
- * @file NavigationBoard.cpp
- * @author Eli Byrd (edbgkk@mst.edu)
- * @date 2023-06-20
- *
- * @copyright Copyright Mars Rover Design Team 2023 - All Rights Reserved
- ******************************************************************************/
-
-#include "NavigationBoard.h"
-#include "../AutonomyGlobals.h"
-#include "../AutonomyLogging.h"
-#include "../AutonomyNetworking.h"
-
-/// \cond
-// Put implicit #includes here.
-
-/// \endcond
-
-/******************************************************************************
- * @brief Construct a new Navigation Board:: Navigation Board object.
- *
- *
- * @author clayjay3 (claytonraycowen@gmail.com)
- * @date 2023-09-23
- ******************************************************************************/
-NavigationBoard::NavigationBoard()
-{
-    // Subscribe to NavBoard packets.
-    rovecomm::RoveCommPacket<u_int8_t> stSubscribePacket;
-    stSubscribePacket.unDataId    = manifest::System::SUBSCRIBE_DATA_ID;
-    stSubscribePacket.unDataCount = 0;
-    stSubscribePacket.eDataType   = manifest::DataTypes::UINT8_T;
-    stSubscribePacket.vData       = std::vector<uint8_t>{};
-<<<<<<< HEAD
-    globals::g_pRoveCommUDPNode->SendUDPPacket(stSubscribePacket, manifest::Nav::IP_ADDRESS.IP_STR.c_str(), constants::ROVECOMM_OUTGOING_UDP_PORT);
-
-    // Set RoveComm callbacks.
-    globals::g_pRoveCommUDPNode->AddUDPCallback<double>(ProcessGPSData, manifest::Nav::TELEMETRY.find("GPSLATLONALT")->second.DATA_ID);
-    globals::g_pRoveCommUDPNode->AddUDPCallback<float>(ProcessAccuracyData, manifest::Nav::TELEMETRY.find("ACCURACYDATA")->second.DATA_ID);
-    globals::g_pRoveCommUDPNode->AddUDPCallback<float>(ProcessCompassData, manifest::Nav::TELEMETRY.find("COMPASSDATA")->second.DATA_ID);
-=======
-    network::g_pRoveCommUDPNode->SendUDPPacket(stSubscribePacket, manifest::Nav::IP_ADDRESS.IP_STR.c_str(), constants::ROVECOMM_OUTGOING_UDP_PORT);
-
-    // Set RoveComm callbacks.
-    network::g_pRoveCommUDPNode->AddUDPCallback<double>(ProcessGPSData, manifest::Nav::TELEMETRY.find("GPSLATLONALT")->second.DATA_ID);
-    network::g_pRoveCommUDPNode->AddUDPCallback<float>(ProcessAccuracyData, manifest::Nav::TELEMETRY.find("ACCURACYDATA")->second.DATA_ID);
-    network::g_pRoveCommUDPNode->AddUDPCallback<float>(ProcessCompassData, manifest::Nav::TELEMETRY.find("COMPASSDATA")->second.DATA_ID);
->>>>>>> adc0fdb7
-}
-
-/******************************************************************************
- * @brief Destroy the Navigation Board:: Navigation Board object.
- *
- *
- * @author clayjay3 (claytonraycowen@gmail.com)
- * @date 2023-09-23
- ******************************************************************************/
-NavigationBoard::~NavigationBoard() {}
-
-/******************************************************************************
- * @brief Accessor for most recent GPS data received from NavBoard.
- *
- * @return geoops::GPSCoordinate - Struct containing lat, lon, alt, and accuracy data.
- *
- * @author clayjay3 (claytonraycowen@gmail.com)
- * @date 2023-09-23
- ******************************************************************************/
-geoops::GPSCoordinate NavigationBoard::GetGPSData()
-{
-    // Acquire read lock for getting GPS struct.
-    std::shared_lock<std::shared_mutex> lkGPSProcessLock(m_muLocationMutex);
-    return m_stLocation;
-}
-
-/******************************************************************************
- * @brief Accessor for most recent GPS data received from NavBoard converted to UTM coords.
- *
- * @return geoops::UTMCoordinate - Struct containing easting, northing, alt, zone,
- *                                          and accuracy data.
- *
- * @author clayjay3 (claytonraycowen@gmail.com)
- * @date 2023-09-23
- ******************************************************************************/
-geoops::UTMCoordinate NavigationBoard::GetUTMData()
-{
-    // Acquire read lock for getting UTM struct.
-    std::shared_lock<std::shared_mutex> lkGPSProcessLock(m_muLocationMutex);
-    // Convert the currently stored GPS coord to UTM and return.
-    return geoops::ConvertGPSToUTM(m_stLocation);
-}
-
-/******************************************************************************
- * @brief Accessor for the most recent compass heading received from the NavBoard.
- *
- * @return double - The last known compass heading.
- *
- * @author clayjay3 (claytonraycowen@gmail.com)
- * @date 2024-03-03
- ******************************************************************************/
-double NavigationBoard::GetHeading()
-{
-    // Acquire read lock for getting compass double.
-    std::shared_lock<std::shared_mutex> lkCompassProcessLock(m_muHeadingMutex);
-    return m_dHeading;
-}
-
-/******************************************************************************
- * @brief The rover's current velocity based off of the distance covered over the
- *      last two GPSCoordinates.
- *
- * @return double - The rover's velocity in meters per second.
- *
- * @author clayjay3 (claytonraycowen@gmail.com)
- * @date 2024-03-13
- ******************************************************************************/
-double NavigationBoard::GetVelocity()
-{
-    // Acquire read lock for getting velocity double.
-    std::shared_lock<std::shared_mutex> lkVelocityProcessLock(m_muVelocityMutex);
-    return m_dVelocity;
-}
-
-/******************************************************************************
- * @brief The rover's current angular velocity based off of the change in angle over the
- *      last two headings.
- *
- * @return double - The rover's angular velocity in degrees per second.
- *
- * @author Jason Pittman (jspencerpittman@gmail.com)
- * @date 2024-03-14
- ******************************************************************************/
-double NavigationBoard::GetAngularVelocity()
-{
-    // Acquire read lock for getting angular velocity double.
-    std::shared_lock<std::shared_mutex> lkAngularVelocityProcessLock(m_muAngularVelocityMutex);
-    return m_dAngularVelocity;
-}
-
-/******************************************************************************
- * @brief A chrono timestamp storing the last time autonomy's GPS location was updated
- *      over RoveComm via the NavBoard.
- *
- * @return std::chrono::system_clock::time_point - The timestamp that the current GPSCoordinate location was updated.
- *
- * @author clayjay3 (claytonraycowen@gmail.com)
- * @date 2024-03-13
- ******************************************************************************/
-std::chrono::system_clock::time_point NavigationBoard::GetGPSTimestamp()
-{
-    // Acquire read lock for getting GPS timestamp.
-    std::shared_lock<std::shared_mutex> lkGPSProcessLock(m_muLocationMutex);
-    return m_tmLastGPSUpdateTime;
-}
-
-/******************************************************************************
- * @brief A chrono timestamp storing the last time autonomy's compass location was updated
- *      over RoveComm via the NavBoard.
- *
- * @return std::chrono::system_clock::time_point - The timestamp that the current heading was updated.
- *
- * @author Jason Pittman (jspencerpittman@gmail.com)
- * @date 2024-03-14
- ******************************************************************************/
-std::chrono::system_clock::time_point NavigationBoard::GetCompassTimestamp()
-{
-    // Acquire read lock for getting Heading timestamp.
-    std::shared_lock<std::shared_mutex> lkCompassProcessLock(m_muHeadingMutex);
-    return m_tmLastCompassUpdateTime;
-}
+/******************************************************************************
+ * @brief Implements NavigationBoard class.
+ *
+ * @file NavigationBoard.cpp
+ * @author Eli Byrd (edbgkk@mst.edu)
+ * @date 2023-06-20
+ *
+ * @copyright Copyright Mars Rover Design Team 2023 - All Rights Reserved
+ ******************************************************************************/
+
+#include "NavigationBoard.h"
+#include "../AutonomyGlobals.h"
+#include "../AutonomyLogging.h"
+#include "../AutonomyNetworking.h"
+
+/// \cond
+// Put implicit #includes here.
+
+/// \endcond
+
+/******************************************************************************
+ * @brief Construct a new Navigation Board:: Navigation Board object.
+ *
+ *
+ * @author clayjay3 (claytonraycowen@gmail.com)
+ * @date 2023-09-23
+ ******************************************************************************/
+NavigationBoard::NavigationBoard()
+{
+    // Subscribe to NavBoard packets.
+    rovecomm::RoveCommPacket<u_int8_t> stSubscribePacket;
+    stSubscribePacket.unDataId    = manifest::System::SUBSCRIBE_DATA_ID;
+    stSubscribePacket.unDataCount = 0;
+    stSubscribePacket.eDataType   = manifest::DataTypes::UINT8_T;
+    stSubscribePacket.vData       = std::vector<uint8_t>{};
+    network::g_pRoveCommUDPNode->SendUDPPacket(stSubscribePacket, manifest::Nav::IP_ADDRESS.IP_STR.c_str(), constants::ROVECOMM_OUTGOING_UDP_PORT);
+
+    // Set RoveComm callbacks.
+    network::g_pRoveCommUDPNode->AddUDPCallback<double>(ProcessGPSData, manifest::Nav::TELEMETRY.find("GPSLATLONALT")->second.DATA_ID);
+    network::g_pRoveCommUDPNode->AddUDPCallback<float>(ProcessAccuracyData, manifest::Nav::TELEMETRY.find("ACCURACYDATA")->second.DATA_ID);
+    network::g_pRoveCommUDPNode->AddUDPCallback<float>(ProcessCompassData, manifest::Nav::TELEMETRY.find("COMPASSDATA")->second.DATA_ID);
+}
+
+/******************************************************************************
+ * @brief Destroy the Navigation Board:: Navigation Board object.
+ *
+ *
+ * @author clayjay3 (claytonraycowen@gmail.com)
+ * @date 2023-09-23
+ ******************************************************************************/
+NavigationBoard::~NavigationBoard() {}
+
+/******************************************************************************
+ * @brief Accessor for most recent GPS data received from NavBoard.
+ *
+ * @return geoops::GPSCoordinate - Struct containing lat, lon, alt, and accuracy data.
+ *
+ * @author clayjay3 (claytonraycowen@gmail.com)
+ * @date 2023-09-23
+ ******************************************************************************/
+geoops::GPSCoordinate NavigationBoard::GetGPSData()
+{
+    // Acquire read lock for getting GPS struct.
+    std::shared_lock<std::shared_mutex> lkGPSProcessLock(m_muLocationMutex);
+    return m_stLocation;
+}
+
+/******************************************************************************
+ * @brief Accessor for most recent GPS data received from NavBoard converted to UTM coords.
+ *
+ * @return geoops::UTMCoordinate - Struct containing easting, northing, alt, zone,
+ *                                          and accuracy data.
+ *
+ * @author clayjay3 (claytonraycowen@gmail.com)
+ * @date 2023-09-23
+ ******************************************************************************/
+geoops::UTMCoordinate NavigationBoard::GetUTMData()
+{
+    // Acquire read lock for getting UTM struct.
+    std::shared_lock<std::shared_mutex> lkGPSProcessLock(m_muLocationMutex);
+    // Convert the currently stored GPS coord to UTM and return.
+    return geoops::ConvertGPSToUTM(m_stLocation);
+}
+
+/******************************************************************************
+ * @brief Accessor for the most recent compass heading received from the NavBoard.
+ *
+ * @return double - The last known compass heading.
+ *
+ * @author clayjay3 (claytonraycowen@gmail.com)
+ * @date 2024-03-03
+ ******************************************************************************/
+double NavigationBoard::GetHeading()
+{
+    // Acquire read lock for getting compass double.
+    std::shared_lock<std::shared_mutex> lkCompassProcessLock(m_muHeadingMutex);
+    return m_dHeading;
+}
+
+/******************************************************************************
+ * @brief The rover's current velocity based off of the distance covered over the
+ *      last two GPSCoordinates.
+ *
+ * @return double - The rover's velocity in meters per second.
+ *
+ * @author clayjay3 (claytonraycowen@gmail.com)
+ * @date 2024-03-13
+ ******************************************************************************/
+double NavigationBoard::GetVelocity()
+{
+    // Acquire read lock for getting velocity double.
+    std::shared_lock<std::shared_mutex> lkVelocityProcessLock(m_muVelocityMutex);
+    return m_dVelocity;
+}
+
+/******************************************************************************
+ * @brief The rover's current angular velocity based off of the change in angle over the
+ *      last two headings.
+ *
+ * @return double - The rover's angular velocity in degrees per second.
+ *
+ * @author Jason Pittman (jspencerpittman@gmail.com)
+ * @date 2024-03-14
+ ******************************************************************************/
+double NavigationBoard::GetAngularVelocity()
+{
+    // Acquire read lock for getting angular velocity double.
+    std::shared_lock<std::shared_mutex> lkAngularVelocityProcessLock(m_muAngularVelocityMutex);
+    return m_dAngularVelocity;
+}
+
+/******************************************************************************
+ * @brief A chrono timestamp storing the last time autonomy's GPS location was updated
+ *      over RoveComm via the NavBoard.
+ *
+ * @return std::chrono::system_clock::time_point - The timestamp that the current GPSCoordinate location was updated.
+ *
+ * @author clayjay3 (claytonraycowen@gmail.com)
+ * @date 2024-03-13
+ ******************************************************************************/
+std::chrono::system_clock::time_point NavigationBoard::GetGPSTimestamp()
+{
+    // Acquire read lock for getting GPS timestamp.
+    std::shared_lock<std::shared_mutex> lkGPSProcessLock(m_muLocationMutex);
+    return m_tmLastGPSUpdateTime;
+}
+
+/******************************************************************************
+ * @brief A chrono timestamp storing the last time autonomy's compass location was updated
+ *      over RoveComm via the NavBoard.
+ *
+ * @return std::chrono::system_clock::time_point - The timestamp that the current heading was updated.
+ *
+ * @author Jason Pittman (jspencerpittman@gmail.com)
+ * @date 2024-03-14
+ ******************************************************************************/
+std::chrono::system_clock::time_point NavigationBoard::GetCompassTimestamp()
+{
+    // Acquire read lock for getting Heading timestamp.
+    std::shared_lock<std::shared_mutex> lkCompassProcessLock(m_muHeadingMutex);
+    return m_tmLastCompassUpdateTime;
+}