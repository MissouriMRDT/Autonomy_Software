/******************************************************************************
 * @brief Defines functions and objects used project wide.
 *
 * @file AutonomyGlobals.h
 * @author Eli Byrd (edbgkk@mst.edu), ClayJay3 (claytonraycowen@gmail.com)
 * @date 2023-06-20
 *
 * @copyright Copyright Mars Rover Design Team 2023 - All Rights Reserved
 ******************************************************************************/

#ifndef AUTONOMY_GLOBALS_H
#define AUTONOMY_GLOBALS_H

#include "AutonomyConstants.h"
#include "IdentitySoftware.h"
#include "drivers/DriveBoard.h"
#include "drivers/MultimediaBoard.h"
#include "drivers/NavigationBoard.h"

#include <chrono>
#include <ctime>
#include <iostream>

#include <boost/statechart/custom_reaction.hpp>
#include <boost/statechart/event.hpp>
#include <boost/statechart/state.hpp>
#include <boost/statechart/state_machine.hpp>
#include <boost/statechart/transition.hpp>

#include <boost/mpl/list.hpp>

namespace sc  = boost::statechart;
namespace mpl = boost::mpl;

<<<<<<< HEAD
// Logging:
extern quill::Logger* g_qFileLogger;
extern quill::Logger* g_qConsoleLogger;
extern quill::Logger* g_qSharedLogger;

void InitializeLoggers();    // Method to set up the loggers
=======
#ifndef AUTONOMY_GLOBALS_H
#define AUTONOMY_GLOBALS_H
>>>>>>> ca846793

// Versioning:
extern IdentitySoftware g_pIdentifySoftware;    // Global Version Handler

// Board Interfaces:
extern DriveBoard g_pDriveBoardInterface;              // Global Drive Board Interface
extern MultimediaBoard g_pMultimediaBoardInterface;    // Global Multimedia Board Interface
extern NavigationBoard g_pNavigationBoardInterface;    // Global Navigation Board Interface

#endif                                                 // AUTONOMY_GLOBALS_H
<|MERGE_RESOLUTION|>--- conflicted
+++ resolved
@@ -1,55 +1,46 @@
-/******************************************************************************
- * @brief Defines functions and objects used project wide.
- *
- * @file AutonomyGlobals.h
- * @author Eli Byrd (edbgkk@mst.edu), ClayJay3 (claytonraycowen@gmail.com)
- * @date 2023-06-20
- *
- * @copyright Copyright Mars Rover Design Team 2023 - All Rights Reserved
- ******************************************************************************/
-
-#ifndef AUTONOMY_GLOBALS_H
-#define AUTONOMY_GLOBALS_H
-
-#include "AutonomyConstants.h"
-#include "IdentitySoftware.h"
-#include "drivers/DriveBoard.h"
-#include "drivers/MultimediaBoard.h"
-#include "drivers/NavigationBoard.h"
-
-#include <chrono>
-#include <ctime>
-#include <iostream>
-
-#include <boost/statechart/custom_reaction.hpp>
-#include <boost/statechart/event.hpp>
-#include <boost/statechart/state.hpp>
-#include <boost/statechart/state_machine.hpp>
-#include <boost/statechart/transition.hpp>
-
-#include <boost/mpl/list.hpp>
-
-namespace sc  = boost::statechart;
-namespace mpl = boost::mpl;
-
-<<<<<<< HEAD
-// Logging:
-extern quill::Logger* g_qFileLogger;
-extern quill::Logger* g_qConsoleLogger;
-extern quill::Logger* g_qSharedLogger;
-
-void InitializeLoggers();    // Method to set up the loggers
-=======
-#ifndef AUTONOMY_GLOBALS_H
-#define AUTONOMY_GLOBALS_H
->>>>>>> ca846793
-
-// Versioning:
-extern IdentitySoftware g_pIdentifySoftware;    // Global Version Handler
-
-// Board Interfaces:
-extern DriveBoard g_pDriveBoardInterface;              // Global Drive Board Interface
-extern MultimediaBoard g_pMultimediaBoardInterface;    // Global Multimedia Board Interface
-extern NavigationBoard g_pNavigationBoardInterface;    // Global Navigation Board Interface
-
-#endif                                                 // AUTONOMY_GLOBALS_H
+/******************************************************************************
+ * @brief Defines functions and objects used project wide.
+ *
+ * @file AutonomyGlobals.h
+ * @author Eli Byrd (edbgkk@mst.edu), ClayJay3 (claytonraycowen@gmail.com)
+ * @date 2023-06-20
+ *
+ * @copyright Copyright Mars Rover Design Team 2023 - All Rights Reserved
+ ******************************************************************************/
+
+#ifndef AUTONOMY_GLOBALS_H
+#define AUTONOMY_GLOBALS_H
+
+#include "AutonomyConstants.h"
+#include "IdentitySoftware.h"
+#include "drivers/DriveBoard.h"
+#include "drivers/MultimediaBoard.h"
+#include "drivers/NavigationBoard.h"
+
+#include <chrono>
+#include <ctime>
+#include <iostream>
+
+#include <boost/statechart/custom_reaction.hpp>
+#include <boost/statechart/event.hpp>
+#include <boost/statechart/state.hpp>
+#include <boost/statechart/state_machine.hpp>
+#include <boost/statechart/transition.hpp>
+
+#include <boost/mpl/list.hpp>
+
+namespace sc  = boost::statechart;
+namespace mpl = boost::mpl;
+
+#ifndef AUTONOMY_GLOBALS_H
+#define AUTONOMY_GLOBALS_H
+
+// Versioning:
+extern IdentitySoftware g_pIdentifySoftware;    // Global Version Handler
+
+// Board Interfaces:
+extern DriveBoard g_pDriveBoardInterface;              // Global Drive Board Interface
+extern MultimediaBoard g_pMultimediaBoardInterface;    // Global Multimedia Board Interface
+extern NavigationBoard g_pNavigationBoardInterface;    // Global Navigation Board Interface
+
+#endif                                                 // AUTONOMY_GLOBALS_H