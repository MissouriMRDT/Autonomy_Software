<<<<<<< HEAD
/******************************************************************************
 * @brief Defines functions and objects used project wide.
 *
 * @file AutonomyGlobals.h
 * @author Eli Byrd (edbgkk@mst.edu), ClayJay3 (claytonraycowen@gmail.com)
 * @date 2023-06-20
 *
 * @copyright Copyright MRDT 2023 - All Rights Reserved
 ******************************************************************************/

#include "IdentitySoftware.h"
#include "drivers/DriveBoard.h"
#include "drivers/MultimediaBoard.h"
#include "drivers/NavigationBoard.h"

#include <chrono>
#include <ctime>
#include <iostream>

#include <quill/Quill.h>

#include <boost/statechart/custom_reaction.hpp>
#include <boost/statechart/event.hpp>
#include <boost/statechart/state.hpp>
#include <boost/statechart/state_machine.hpp>
#include <boost/statechart/transition.hpp>

#include <boost/mpl/list.hpp>

namespace sc  = boost::statechart;
namespace mpl = boost::mpl;

#ifndef AUTONOMY_GLOBALS_H
#define AUTONOMY_GLOBALS_H

namespace constants
{
    // Drive constants.
    const int MAX_DRIVE_POWER = 250;
    const int MIN_DRIVE_POWER = 50;
}    // namespace constants

// Logging:
extern quill::Logger* g_qFileLogger;
extern quill::Logger* g_qConsoleLogger;
extern quill::Logger* g_qSharedLogger;

void InitializeLoggers();    // Method to set up the loggers

// Versioning:
extern IdentitySoftware g_pIdentifySoftware;    // Global Version Handler

// Board Interfaces:
extern DriveBoard g_pDriveBoardInterface;              // Global Drive Board Interface
extern MultimediaBoard g_pMultimediaBoardInterface;    // Global Multimedia Board Interface
extern NavigationBoard g_pNavigationBoardInterface;    // Global Navigation Board Interface

#endif                                                 // MRDT_AutonomyGlobals_H
=======
/******************************************************************************
 * @brief Defines functions and objects used project wide.
 *
 * @file AutonomyGlobals.h
 * @author Eli Byrd (edbgkk@mst.edu), ClayJay3 (claytonraycowen@gmail.com)
 * @date 2023-06-20
 *
 * @copyright Copyright MRDT 2023 - All Rights Reserved
 ******************************************************************************/

#include "IdentitySoftware.h"
#include "drivers/DriveBoard.h"
#include "drivers/MultimediaBoard.h"
#include "drivers/NavigationBoard.h"

#include <chrono>
#include <ctime>
#include <iostream>
#include <quill/Quill.h>

#ifndef AUTONOMY_GLOBALS_H
#define AUTONOMY_GLOBALS_H

namespace constants
{
    // Drive constants.
    const int MAX_DRIVE_POWER = 250;
    const int MIN_DRIVE_POWER = 50;
}    // namespace constants

// Logging:
extern quill::Logger* g_qFileLogger;
extern quill::Logger* g_qConsoleLogger;
extern quill::Logger* g_qSharedLogger;

void InitializeLoggers();    // Method to set up the loggers

// Versioning:
extern IdentitySoftware g_pIdentifySoftware;    // Global Version Handler

// Board Interfaces:
extern DriveBoard g_pDriveBoardInterface;              // Global Drive Board Interface
extern MultimediaBoard g_pMultimediaBoardInterface;    // Global Multimedia Board Interface
extern NavigationBoard g_pNavigationBoardInterface;    // Global Navigation Board Interface

#endif                                                 // MRDT_AutonomyGlobals_H
>>>>>>> c7a31599
<|MERGE_RESOLUTION|>--- conflicted
+++ resolved
@@ -1,107 +1,58 @@
-<<<<<<< HEAD
-/******************************************************************************
- * @brief Defines functions and objects used project wide.
- *
- * @file AutonomyGlobals.h
- * @author Eli Byrd (edbgkk@mst.edu), ClayJay3 (claytonraycowen@gmail.com)
- * @date 2023-06-20
- *
- * @copyright Copyright MRDT 2023 - All Rights Reserved
- ******************************************************************************/
-
-#include "IdentitySoftware.h"
-#include "drivers/DriveBoard.h"
-#include "drivers/MultimediaBoard.h"
-#include "drivers/NavigationBoard.h"
-
-#include <chrono>
-#include <ctime>
-#include <iostream>
-
-#include <quill/Quill.h>
-
-#include <boost/statechart/custom_reaction.hpp>
-#include <boost/statechart/event.hpp>
-#include <boost/statechart/state.hpp>
-#include <boost/statechart/state_machine.hpp>
-#include <boost/statechart/transition.hpp>
-
-#include <boost/mpl/list.hpp>
-
-namespace sc  = boost::statechart;
-namespace mpl = boost::mpl;
-
-#ifndef AUTONOMY_GLOBALS_H
-#define AUTONOMY_GLOBALS_H
-
-namespace constants
-{
-    // Drive constants.
-    const int MAX_DRIVE_POWER = 250;
-    const int MIN_DRIVE_POWER = 50;
-}    // namespace constants
-
-// Logging:
-extern quill::Logger* g_qFileLogger;
-extern quill::Logger* g_qConsoleLogger;
-extern quill::Logger* g_qSharedLogger;
-
-void InitializeLoggers();    // Method to set up the loggers
-
-// Versioning:
-extern IdentitySoftware g_pIdentifySoftware;    // Global Version Handler
-
-// Board Interfaces:
-extern DriveBoard g_pDriveBoardInterface;              // Global Drive Board Interface
-extern MultimediaBoard g_pMultimediaBoardInterface;    // Global Multimedia Board Interface
-extern NavigationBoard g_pNavigationBoardInterface;    // Global Navigation Board Interface
-
-#endif                                                 // MRDT_AutonomyGlobals_H
-=======
-/******************************************************************************
- * @brief Defines functions and objects used project wide.
- *
- * @file AutonomyGlobals.h
- * @author Eli Byrd (edbgkk@mst.edu), ClayJay3 (claytonraycowen@gmail.com)
- * @date 2023-06-20
- *
- * @copyright Copyright MRDT 2023 - All Rights Reserved
- ******************************************************************************/
-
-#include "IdentitySoftware.h"
-#include "drivers/DriveBoard.h"
-#include "drivers/MultimediaBoard.h"
-#include "drivers/NavigationBoard.h"
-
-#include <chrono>
-#include <ctime>
-#include <iostream>
-#include <quill/Quill.h>
-
-#ifndef AUTONOMY_GLOBALS_H
-#define AUTONOMY_GLOBALS_H
-
-namespace constants
-{
-    // Drive constants.
-    const int MAX_DRIVE_POWER = 250;
-    const int MIN_DRIVE_POWER = 50;
-}    // namespace constants
-
-// Logging:
-extern quill::Logger* g_qFileLogger;
-extern quill::Logger* g_qConsoleLogger;
-extern quill::Logger* g_qSharedLogger;
-
-void InitializeLoggers();    // Method to set up the loggers
-
-// Versioning:
-extern IdentitySoftware g_pIdentifySoftware;    // Global Version Handler
-
-// Board Interfaces:
-extern DriveBoard g_pDriveBoardInterface;              // Global Drive Board Interface
-extern MultimediaBoard g_pMultimediaBoardInterface;    // Global Multimedia Board Interface
-extern NavigationBoard g_pNavigationBoardInterface;    // Global Navigation Board Interface
-
-#endif                                                 // MRDT_AutonomyGlobals_H
->>>>>>> c7a31599
+/******************************************************************************
+ * @brief Defines functions and objects used project wide.
+ *
+ * @file AutonomyGlobals.h
+ * @author Eli Byrd (edbgkk@mst.edu), ClayJay3 (claytonraycowen@gmail.com)
+ * @date 2023-06-20
+ *
+ * @copyright Copyright MRDT 2023 - All Rights Reserved
+ ******************************************************************************/
+
+#include "IdentitySoftware.h"
+#include "drivers/DriveBoard.h"
+#include "drivers/MultimediaBoard.h"
+#include "drivers/NavigationBoard.h"
+
+#include <chrono>
+#include <ctime>
+#include <iostream>
+
+#include <quill/Quill.h>
+
+#include <boost/statechart/custom_reaction.hpp>
+#include <boost/statechart/event.hpp>
+#include <boost/statechart/state.hpp>
+#include <boost/statechart/state_machine.hpp>
+#include <boost/statechart/transition.hpp>
+
+#include <boost/mpl/list.hpp>
+
+namespace sc  = boost::statechart;
+namespace mpl = boost::mpl;
+
+#ifndef AUTONOMY_GLOBALS_H
+#define AUTONOMY_GLOBALS_H
+
+namespace constants
+{
+    // Drive constants.
+    const int MAX_DRIVE_POWER = 250;
+    const int MIN_DRIVE_POWER = 50;
+}    // namespace constants
+
+// Logging:
+extern quill::Logger* g_qFileLogger;
+extern quill::Logger* g_qConsoleLogger;
+extern quill::Logger* g_qSharedLogger;
+
+void InitializeLoggers();    // Method to set up the loggers
+
+// Versioning:
+extern IdentitySoftware g_pIdentifySoftware;    // Global Version Handler
+
+// Board Interfaces:
+extern DriveBoard g_pDriveBoardInterface;              // Global Drive Board Interface
+extern MultimediaBoard g_pMultimediaBoardInterface;    // Global Multimedia Board Interface
+extern NavigationBoard g_pNavigationBoardInterface;    // Global Navigation Board Interface
+
+#endif                                                 // MRDT_AutonomyGlobals_H