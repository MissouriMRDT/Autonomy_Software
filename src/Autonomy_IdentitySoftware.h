/******************************************************************************
 * @brief Defines the Autonomy_IdentitySoftware class.
 *
 * @file Autonomy_IdentitySoftware.h
<<<<<<< HEAD
 * @author Byrdman32 (eli@byrdneststudios.com)
=======
 * @author Eli Byrd (edbgkk@mst.edu), ClayJay3 (claytonraycowen@gmail.com)
>>>>>>> c29849ef
 * @date 2023-0620
 *
 * @copyright Copyright MRDT 2023 - All Rights Reserved
 ******************************************************************************/

#include <string>

#define MAJOR_VERSION 24
#define MINOR_VERSION 0
#define PATCH_VERSION 0
#define BUILD_VERSION 0

#ifndef AUTONOMY_IDENTITYSOFTWARE_H
#define AUTONOMY_IDENTITYSOFTWARE_H

class Autonomy_IdentitySoftware
{
    private:
        std::string m_szMajorVersion;
        std::string m_szMinorVersion;
        std::string m_szPatchVersion;
        std::string m_szBuildVersion;

    public:
        Autonomy_IdentitySoftware();

        std::string GetVersionNumber();
        std::string GetBuildNumber();
        std::string GetVersionBuildComboNumber();
};

#endif    // AUTONOMY_IDENTITYSOFTWARE_H<|MERGE_RESOLUTION|>--- conflicted
+++ resolved
@@ -2,11 +2,7 @@
  * @brief Defines the Autonomy_IdentitySoftware class.
  *
  * @file Autonomy_IdentitySoftware.h
-<<<<<<< HEAD
- * @author Byrdman32 (eli@byrdneststudios.com)
-=======
  * @author Eli Byrd (edbgkk@mst.edu), ClayJay3 (claytonraycowen@gmail.com)
->>>>>>> c29849ef
  * @date 2023-0620
  *
  * @copyright Copyright MRDT 2023 - All Rights Reserved
